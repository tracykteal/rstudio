--- conflicted
+++ resolved
@@ -10,9 +10,6 @@
 - Fixed Chromium issue when using RStudio Desktop on Linux systems with newer glibc (#6379)
 - Allow multiple space-separated domains in `www-frame-origin` for Tutorial API (Pro)
 - Fix dependency installation for untitled buffers (#6762)
-<<<<<<< HEAD
 - Update `rstudioapi` highlightUi call to accept a callback variable containing an R script to be executed after the highlight element has been selected (#67565)
 - Adds class attributed to RMarkdown chunks, their control buttons, and their output based on their given labels. (#6787)
-=======
-- Add option `www-url-path-prefix` to force a path on auth cookies (Pro #1608)
->>>>>>> 6917047f
+- Add option `www-url-path-prefix` to force a path on auth cookies (Pro #1608)