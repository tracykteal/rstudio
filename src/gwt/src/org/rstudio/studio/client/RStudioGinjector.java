/*
 * RStudioGinjector.java
 *
 * Copyright (C) 2009-19 by RStudio, Inc.
 *
 * Unless you have received this program directly from RStudio pursuant
 * to the terms of a commercial license agreement with RStudio, then
 * this program is licensed to you under the terms of version 3 of the
 * GNU Affero General Public License. This program is distributed WITHOUT
 * ANY EXPRESS OR IMPLIED WARRANTY, INCLUDING THOSE OF NON-INFRINGEMENT,
 * MERCHANTABILITY OR FITNESS FOR A PARTICULAR PURPOSE. Please refer to the
 * AGPL (http://www.gnu.org/licenses/agpl-3.0.txt) for more details.
 *
 */
package org.rstudio.studio.client;

import com.google.gwt.core.client.GWT;
import com.google.gwt.inject.client.GinModules;
import com.google.gwt.inject.client.Ginjector;

import org.rstudio.core.client.HtmlMessageListener;
import org.rstudio.core.client.VirtualConsole;
import org.rstudio.core.client.command.AddinCommandBinding;
import org.rstudio.core.client.command.ApplicationCommandManager;
import org.rstudio.core.client.command.EditorCommandManager;
import org.rstudio.core.client.command.ShortcutManager;
import org.rstudio.core.client.command.ShortcutViewer;
import org.rstudio.core.client.command.UserCommandManager;
import org.rstudio.core.client.files.filedialog.PathBreadcrumbWidget;
import org.rstudio.core.client.theme.WindowFrame;
import org.rstudio.core.client.widget.CaptionWithHelp;
import org.rstudio.core.client.widget.LocalRepositoriesWidget;
import org.rstudio.core.client.widget.ModifyKeyboardShortcutsWidget;
import org.rstudio.core.client.widget.RStudioThemedFrame;
import org.rstudio.studio.client.application.Application;
import org.rstudio.studio.client.application.ApplicationInterrupt;
import org.rstudio.studio.client.application.events.EventBus;
import org.rstudio.studio.client.application.ui.AboutDialog;
import org.rstudio.studio.client.application.ui.ProjectPopupMenu;
import org.rstudio.studio.client.application.ui.addins.AddinsToolbarButton;
import org.rstudio.studio.client.application.ui.impl.DesktopApplicationHeader;
import org.rstudio.studio.client.application.ui.impl.WebApplicationHeader;
import org.rstudio.studio.client.application.ui.impl.WebApplicationHeaderOverlay;
import org.rstudio.studio.client.common.FileDialogs;
import org.rstudio.studio.client.common.GlobalDisplay;
import org.rstudio.studio.client.common.compilepdf.dialog.CompilePdfProgressDialog;
import org.rstudio.studio.client.common.dependencies.DependencyManager;
import org.rstudio.studio.client.common.fileexport.FileExport;
import org.rstudio.studio.client.common.filetypes.FileTypeRegistry;
import org.rstudio.studio.client.common.filetypes.NewFileMenu;
import org.rstudio.studio.client.common.impl.DesktopFileDialogs;
import org.rstudio.studio.client.common.latex.LatexProgramRegistry;
import org.rstudio.studio.client.common.r.roxygen.RoxygenHelper;
import org.rstudio.studio.client.common.repos.SecondaryReposDialog;
import org.rstudio.studio.client.common.repos.SecondaryReposWidget;
import org.rstudio.studio.client.common.rnw.RnwWeaveRegistry;
import org.rstudio.studio.client.common.rnw.RnwWeaveSelectWidget;
import org.rstudio.studio.client.common.rpubs.ui.RPubsUploadDialog;
import org.rstudio.studio.client.common.rstudioapi.RStudioAPI;
import org.rstudio.studio.client.common.satellite.Satellite;
import org.rstudio.studio.client.common.satellite.SatelliteManager;
import org.rstudio.studio.client.common.spelling.TypoSpellChecker;
import org.rstudio.studio.client.common.spelling.ui.SpellingCustomDictionariesWidget;
import org.rstudio.studio.client.htmlpreview.HTMLPreviewApplication;
import org.rstudio.studio.client.notebook.CompileNotebookOptionsDialog;
import org.rstudio.studio.client.plumber.PlumberAPI;
import org.rstudio.studio.client.plumber.PlumberAPISatellite;
import org.rstudio.studio.client.plumber.ui.PlumberViewerTypePopupMenu;
import org.rstudio.studio.client.projects.model.ProjectTemplateRegistryProvider;
import org.rstudio.studio.client.projects.ui.newproject.CodeFilesList;
import org.rstudio.studio.client.projects.ui.newproject.NewPackagePage;
import org.rstudio.studio.client.projects.ui.prefs.ProjectPreferencesPane;
import org.rstudio.studio.client.projects.ui.prefs.buildtools.BuildToolsPackagePanel;
import org.rstudio.studio.client.rmarkdown.RmdOutputSatellite;
import org.rstudio.studio.client.rmarkdown.ui.RmdOutputFramePane;
import org.rstudio.studio.client.rmarkdown.ui.RmdOutputFrameSatellite;
import org.rstudio.studio.client.rsconnect.ui.RSConnectDeploy;
import org.rstudio.studio.client.rsconnect.ui.RSConnectPublishButton;
import org.rstudio.studio.client.server.Server;
import org.rstudio.studio.client.shiny.ShinyApplication;
import org.rstudio.studio.client.shiny.ShinyApplicationSatellite;
import org.rstudio.studio.client.shiny.ui.ShinyGadgetDialog;
import org.rstudio.studio.client.shiny.ui.ShinyViewerTypePopupMenu;
import org.rstudio.studio.client.shiny.ui.ShinyTestPopupMenu;
import org.rstudio.studio.client.vcs.VCSApplication;
import org.rstudio.studio.client.workbench.BrowseAddinsDialog;
import org.rstudio.studio.client.workbench.addins.Addins.AddinExecutor;
import org.rstudio.studio.client.workbench.addins.AddinsCommandManager;
import org.rstudio.studio.client.workbench.commands.Commands;
import org.rstudio.studio.client.workbench.model.RemoteFileSystemContext;
import org.rstudio.studio.client.workbench.model.Session;
import org.rstudio.studio.client.workbench.model.SessionOpener;
import org.rstudio.studio.client.workbench.prefs.model.UIPrefs;
import org.rstudio.studio.client.workbench.snippets.SnippetHelper;
import org.rstudio.studio.client.workbench.snippets.ui.EditSnippetsDialog;
import org.rstudio.studio.client.workbench.ui.ConsoleTabPanel;
import org.rstudio.studio.client.workbench.views.connections.ui.ConnectionCodePanel;
import org.rstudio.studio.client.workbench.views.connections.ui.ConnectionExplorer;
import org.rstudio.studio.client.workbench.views.connections.ui.NewConnectionInstallOdbcHost;
import org.rstudio.studio.client.workbench.views.connections.ui.NewConnectionInstallPackagePage;
import org.rstudio.studio.client.workbench.views.connections.ui.NewConnectionPreInstallOdbcHost;
import org.rstudio.studio.client.workbench.views.connections.ui.NewConnectionShinyHost;
import org.rstudio.studio.client.workbench.views.connections.ui.NewConnectionSnippetDialog;
import org.rstudio.studio.client.workbench.views.connections.ui.NewConnectionSnippetHost;
import org.rstudio.studio.client.workbench.views.connections.ui.NewConnectionWizard;
import org.rstudio.studio.client.workbench.views.connections.ui.ObjectBrowser;
import org.rstudio.studio.client.workbench.views.connections.ui.ObjectBrowserModel;
import org.rstudio.studio.client.workbench.views.console.shell.assist.CompletionManagerBase;
import org.rstudio.studio.client.workbench.views.console.shell.assist.CompletionRequester;
import org.rstudio.studio.client.workbench.views.console.shell.assist.HelpStrategy;
import org.rstudio.studio.client.workbench.views.console.shell.assist.PythonCompletionManager;
import org.rstudio.studio.client.workbench.views.console.shell.assist.RCompletionManager;
import org.rstudio.studio.client.workbench.views.jobs.events.JobsPresenterEventHandlersImpl;
import org.rstudio.studio.client.workbench.views.jobs.model.JobManager;
import org.rstudio.studio.client.workbench.views.jobs.view.JobsDisplayImpl;
import org.rstudio.studio.client.workbench.views.output.lint.LintManager;
import org.rstudio.studio.client.workbench.views.packages.ui.CheckForUpdatesDialog;
import org.rstudio.studio.client.workbench.views.source.DocsMenu;
import org.rstudio.studio.client.workbench.views.source.DocumentOutlineWidget;
import org.rstudio.studio.client.workbench.views.source.NewPlumberAPI;
import org.rstudio.studio.client.workbench.views.source.NewShinyWebApplication;
import org.rstudio.studio.client.workbench.views.source.SourceSatellite;
import org.rstudio.studio.client.workbench.views.source.SourceWindow;
import org.rstudio.studio.client.workbench.views.source.SourceWindowManager;
import org.rstudio.studio.client.workbench.views.source.editors.EditingTargetCodeExecution;
import org.rstudio.studio.client.workbench.views.source.editors.EditingTargetInlineChunkExecution;
import org.rstudio.studio.client.workbench.views.source.editors.explorer.view.ObjectExplorerDataGrid;
import org.rstudio.studio.client.workbench.views.source.editors.explorer.view.ObjectExplorerEditingTargetWidget;
import org.rstudio.studio.client.workbench.views.source.editors.text.AceEditor;
import org.rstudio.studio.client.workbench.views.source.editors.text.AceEditorIdleCommands;
import org.rstudio.studio.client.workbench.views.source.editors.text.AceEditorMixins;
import org.rstudio.studio.client.workbench.views.source.editors.text.TextEditingTargetCommentHeaderHelper;
import org.rstudio.studio.client.workbench.views.source.editors.text.TextEditingTargetIdleMonitor;
import org.rstudio.studio.client.workbench.views.source.editors.text.TextEditingTargetJSHelper;
import org.rstudio.studio.client.workbench.views.source.editors.text.TextEditingTargetRHelper;
import org.rstudio.studio.client.workbench.views.source.editors.text.TextEditingTargetPackageDependencyHelper;
import org.rstudio.studio.client.workbench.views.source.editors.text.TextEditingTargetSqlHelper;
import org.rstudio.studio.client.workbench.views.source.editors.text.AceEditorWidget;
import org.rstudio.studio.client.workbench.views.source.editors.text.ChunkSatellite;
import org.rstudio.studio.client.workbench.views.source.editors.text.ChunkWindowManager;
import org.rstudio.studio.client.workbench.views.source.editors.text.ScopeTreeManager;
import org.rstudio.studio.client.workbench.views.source.editors.text.TextEditingTargetChunks;
import org.rstudio.studio.client.workbench.views.source.editors.text.TextEditingTargetCompilePdfHelper;
import org.rstudio.studio.client.workbench.views.source.editors.text.TextEditingTargetCppHelper;
import org.rstudio.studio.client.workbench.views.source.editors.text.TextEditingTargetPresentationHelper;
import org.rstudio.studio.client.workbench.views.source.editors.text.TextEditingTargetRMarkdownHelper;
import org.rstudio.studio.client.workbench.views.source.editors.text.ace.AceBackgroundHighlighter;
import org.rstudio.studio.client.workbench.views.source.editors.text.ace.AceEditorBackgroundLinkHighlighter;
import org.rstudio.studio.client.workbench.views.source.editors.text.cpp.CppCompletionManager;
import org.rstudio.studio.client.workbench.views.source.editors.text.cpp.CppCompletionRequest;
import org.rstudio.studio.client.workbench.views.source.model.CppCompletion;
import org.rstudio.studio.client.workbench.views.terminal.TerminalInfoDialog;
import org.rstudio.studio.client.workbench.views.terminal.TerminalList;
import org.rstudio.studio.client.workbench.views.terminal.TerminalPopupMenu;
import org.rstudio.studio.client.workbench.views.terminal.TerminalSession;
import org.rstudio.studio.client.workbench.views.source.editors.text.r.SignatureToolTipManager;
import org.rstudio.studio.client.workbench.views.source.editors.text.rmd.TextEditingTargetNotebook;
import org.rstudio.studio.client.workbench.views.source.editors.text.rmd.display.ChunkOptionsPopupPanel;
import org.rstudio.studio.client.workbench.views.source.editors.text.rmd.display.SetupChunkOptionsPopupPanel;
import org.rstudio.studio.client.workbench.views.source.editors.text.themes.AceThemes;
import org.rstudio.studio.client.workbench.views.vcs.svn.SVNCommandHandler;
import org.rstudio.studio.client.workbench.views.environment.ClearAllDialog;
import org.rstudio.studio.client.workbench.views.environment.dataimport.DataImport;
import org.rstudio.studio.client.workbench.views.environment.dataimport.DataImportDialog;
import org.rstudio.studio.client.workbench.views.environment.dataimport.DataImportFileChooser;
import org.rstudio.studio.client.workbench.views.environment.dataimport.DataImportOptionsUiCsv;
import org.rstudio.studio.client.workbench.views.environment.dataimport.DataImportOptionsUiCsvLocale;

@GinModules(RStudioGinModuleOverlay.class)
public interface RStudioGinjector extends Ginjector
{
   void injectMembers(NewFileMenu newFileMenu);
   void injectMembers(DocsMenu docsMenu);
   void injectMembers(DesktopApplicationHeader desktopApplicationHeader);
   void injectMembers(WebApplicationHeader webApplicationHeader);
   void injectMembers(AceEditor aceEditor);
   void injectMembers(DesktopFileDialogs desktopFileDialogs);
   void injectMembers(CompletionManagerBase completionManagerBase);
   void injectMembers(RCompletionManager rCompletionManager);
   void injectMembers(PythonCompletionManager pythonCompletionManager);
   void injectMembers(ScopeTreeManager scopeTreeManager);
   void injectMembers(SVNCommandHandler svnCommandHandler);
   void injectMembers(CaptionWithHelp captionWithHelp);
   void injectMembers(RnwWeaveSelectWidget selectWidget);
   void injectMembers(CompilePdfProgressDialog compilePdfProgressDialog);
   void injectMembers(TextEditingTargetCompilePdfHelper compilePdfHelper);
   void injectMembers(TypoSpellChecker typoSpellChecker);
   void injectMembers(SpellingCustomDictionariesWidget widget);
   void injectMembers(FileExport fileExport);
   void injectMembers(RPubsUploadDialog uploadDialog);
   void injectMembers(CompileNotebookOptionsDialog notebookOptionsDialog);
   void injectMembers(ProjectPreferencesPane projectPrefsPane);
   void injectMembers(BuildToolsPackagePanel buildToolsPackagePanel);
   void injectMembers(CodeFilesList codeFilesList);
   void injectMembers(ProjectPopupMenu projectPopupMenu);
   void injectMembers(ClearAllDialog clearAllDialog);
   void injectMembers(TextEditingTargetPresentationHelper presHelper);
   void injectMembers(TextEditingTargetRMarkdownHelper rmarkdownHelper);
   void injectMembers(TextEditingTargetCommentHeaderHelper commentHeaderHelper);
   void injectMembers(TextEditingTargetCppHelper cppHelper);
   void injectMembers(TextEditingTargetJSHelper jsHelper);
   void injectMembers(TextEditingTargetRHelper rHelper);
   void injectMembers(TextEditingTargetSqlHelper sqlHelper);
   void injectMembers(TextEditingTargetChunks chunks);
   void injectMembers(TextEditingTargetPackageDependencyHelper packageDependencyHelper);
   void injectMembers(EditingTargetCodeExecution codeExecution);
   void injectMembers(LocalRepositoriesWidget localRepositoriesWidget);
   void injectMembers(CppCompletionRequest request);
   void injectMembers(CppCompletionManager completionManager);
   void injectMembers(SignatureToolTipManager manager);
   void injectMembers(PathBreadcrumbWidget pathBreadcrumbWidget);
   void injectMembers(LintManager manager);
   void injectMembers(CompletionRequester requester);
   void injectMembers(EditSnippetsDialog dialog);
   void injectMembers(RoxygenHelper helper);
   void injectMembers(SnippetHelper helper);
   void injectMembers(RSConnectPublishButton publishButton);
   void injectMembers(RSConnectDeploy deploy);
   void injectMembers(AceEditorWidget widget);
   void injectMembers(WebApplicationHeaderOverlay headerOverlay);
   void injectMembers(DocumentOutlineWidget widget);
   void injectMembers(SetupChunkOptionsPopupPanel panel);
   void injectMembers(SourceSatellite satellite);
   void injectMembers(ModifyKeyboardShortcutsWidget widget);
   void injectMembers(ShortcutManager manager);
   void injectMembers(UserCommandManager manager);
   void injectMembers(EditorCommandManager manager);
   void injectMembers(ApplicationCommandManager manager);
   void injectMembers(TextEditingTargetNotebook notebook);
   void injectMembers(WindowFrame frame);
   void injectMembers(ShinyGadgetDialog dialog);
   void injectMembers(NewShinyWebApplication dialog);
   void injectMembers(NewPlumberAPI dialog);
   void injectMembers(AddinCommandBinding binding);
   void injectMembers(BrowseAddinsDialog dialog);
   void injectMembers(AddinExecutor addinExecutor);
   void injectMembers(DataImportDialog dataImportDialog);
   void injectMembers(DataImport dataImport);
   void injectMembers(DataImportOptionsUiCsv dataImportOptionsUiCsv);
   void injectMembers(DataImportOptionsUiCsvLocale dataImportOptionsUiCsvLocale);
   void injectMembers(CppCompletion completion);
   void injectMembers(ConsoleTabPanel consoleTabPanel);
   void injectMembers(VirtualConsole console);
   void injectMembers(NewConnectionShinyHost newConnectionShinyHost);
   void injectMembers(ConnectionCodePanel connectionCodePanel);
   void injectMembers(ConnectionExplorer connectionExplorer);
   void injectMembers(ObjectBrowser tableBrowser);
   void injectMembers(ObjectBrowserModel tableBrowserModel);
   void injectMembers(ChunkOptionsPopupPanel panel);
   void injectMembers(ChunkSatellite satellite);
   void injectMembers(AceEditorBackgroundLinkHighlighter highlighter);
   void injectMembers(TextEditingTargetIdleMonitor monitor);
   void injectMembers(AceEditorIdleCommands commands);
   void injectMembers(EditingTargetInlineChunkExecution executor);
   void injectMembers(DataImportFileChooser dataImportFileChooser);
   void injectMembers(ProjectTemplateRegistryProvider provider);
   void injectMembers(TerminalSession widget);
   void injectMembers(TerminalPopupMenu menu);
   void injectMembers(TerminalList terminalList);
   void injectMembers(NewConnectionWizard newConnectionWizard);
   void injectMembers(RStudioAPI rstudioAPI);
   void injectMembers(NewConnectionSnippetHost newConnectionSnippetHost);
   void injectMembers(NewConnectionSnippetDialog newConnectionSnippetDialog);
   void injectMembers(NewPackagePage page);
   void injectMembers(NewConnectionInstallPackagePage newConnectionInstallPackagePage);
   void injectMembers(ObjectExplorerEditingTargetWidget widget);
   void injectMembers(ObjectExplorerDataGrid widget);
   void injectMembers(TerminalInfoDialog infoDialog);
   void injectMembers(AceEditorMixins mixins);
   void injectMembers(RStudioThemedFrame frame);
   void injectMembers(AceBackgroundHighlighter highlighter);
   void injectMembers(AddinsToolbarButton button);
   void injectMembers(AboutDialog aboutDialog);
   void injectMembers(NewConnectionInstallOdbcHost newConnectionInstallOdbcHost);
   void injectMembers(NewConnectionPreInstallOdbcHost NewConnectionPreInstallOdbcHost);
   void injectMembers(SecondaryReposWidget widget);
   void injectMembers(SecondaryReposDialog widget);
   void injectMembers(CheckForUpdatesDialog dialog);
<<<<<<< HEAD
   void injectMembers(JobsList widget);

=======
   void injectMembers(JobsPresenterEventHandlersImpl jobPresenterBaseImpl);
   void injectMembers(JobsDisplayImpl jobDisplayBaseImpl);
   
>>>>>>> daa89008
   public static final RStudioGinjector INSTANCE = GWT.create(RStudioGinjector.class);

   Application getApplication() ;
   ApplicationInterrupt getApplicationInterrupt();
   VCSApplication getVCSApplication();
   HTMLPreviewApplication getHTMLPreviewApplication();
   ShinyApplicationSatellite getShinyApplicationSatellite();
   ShinyApplication getShinyApplication();
   ShinyViewerTypePopupMenu getShinyViewerTypePopupMenu();
   RmdOutputSatellite getRmdOutputSatellite();
   RmdOutputFramePane getRmdOutputFramePane();
   RmdOutputFrameSatellite getRmdOutputFrameSatellite();
   EventBus getEventBus();
   GlobalDisplay getGlobalDisplay();
   RemoteFileSystemContext getRemoteFileSystemContext();
   FileDialogs getFileDialogs();
   FileTypeRegistry getFileTypeRegistry();
   RnwWeaveRegistry getRnwWeaveRegistry();
   LatexProgramRegistry getLatexProgramRegistry();
   Commands getCommands();
   UIPrefs getUIPrefs();
   Session getSession();
   HelpStrategy getHelpStrategy();
   ShortcutViewer getShortcutViewer();
   Satellite getSatellite();
   SatelliteManager getSatelliteManager();
   SourceWindowManager getSourceWindowManager();
   SourceWindow getSourceWindow();
   Server getServer();
   ChunkWindowManager getChunkWindowManager();
   ProjectTemplateRegistryProvider getProjectTemplateRegistryProvider();
   AceThemes getAceThemes();
   AddinsCommandManager getAddinsCommandManager();
   DependencyManager getDependencyManager();
   ShinyTestPopupMenu getShinyTestPopupMenu();
   HtmlMessageListener getHtmlMessageListener();
   PlumberViewerTypePopupMenu getPlumberViewerTypePopupMenu();
   PlumberAPISatellite getPlumberAPISatellite();
   PlumberAPI getPlumberAPI();
   JobManager getJobManager();
   SessionOpener getSessionOpener();
}<|MERGE_RESOLUTION|>--- conflicted
+++ resolved
@@ -276,14 +276,9 @@
    void injectMembers(SecondaryReposWidget widget);
    void injectMembers(SecondaryReposDialog widget);
    void injectMembers(CheckForUpdatesDialog dialog);
-<<<<<<< HEAD
-   void injectMembers(JobsList widget);
-
-=======
    void injectMembers(JobsPresenterEventHandlersImpl jobPresenterBaseImpl);
    void injectMembers(JobsDisplayImpl jobDisplayBaseImpl);
    
->>>>>>> daa89008
    public static final RStudioGinjector INSTANCE = GWT.create(RStudioGinjector.class);
 
    Application getApplication() ;
