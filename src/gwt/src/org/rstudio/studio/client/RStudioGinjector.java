--- conflicted
+++ resolved
@@ -118,12 +118,9 @@
    void injectMembers(CompletionRequester requester);
    void injectMembers(EditSnippetsDialog dialog);
    void injectMembers(RoxygenHelper helper);
-<<<<<<< HEAD
+   void injectMembers(SnippetHelper helper);
    void injectMembers(RSConnectPublishButton publishButton);
    void injectMembers(RSConnectDeploy deploy);
-=======
-   void injectMembers(SnippetHelper helper);
->>>>>>> 94446f65
    
    public static final RStudioGinjector INSTANCE = GWT.create(RStudioGinjector.class);
 
