--- conflicted
+++ resolved
@@ -29,10 +29,7 @@
    public Destroy destroy;
    public ExecuteSelection executeSelection;
    public SetExpanded setExpanded;
-<<<<<<< HEAD
-=======
    public GetExpanded getExpanded;
->>>>>>> 81abeaeb
    
    @JsFunction
    public interface SetMode
@@ -57,13 +54,10 @@
    {
       void setExpanded(boolean expanded);
    }
-<<<<<<< HEAD
-=======
-   
+
    @JsFunction
    public interface GetExpanded
    {
       boolean getExpanded();
    }
->>>>>>> 81abeaeb
 }