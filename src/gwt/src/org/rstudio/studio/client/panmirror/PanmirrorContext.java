--- conflicted
+++ resolved
@@ -30,18 +30,10 @@
 {  
    public PanmirrorContext(PanmirrorUIContext uiContext, 
                            PanmirrorUIDisplay uiDisplay,
-<<<<<<< HEAD
-                           PanmirrorUIExecute uiExecute,
                            PanmirrorUIChunkFactory uiChunks,
-                           TextEditingTarget target)
+                           PanmirrorUIExecute uiExecute)
    {
       this.ui = new PanmirrorUI(uiContext, uiDisplay, uiExecute, uiChunks); 
-      this.server = new PanmirrorServer(target);
-=======
-                           PanmirrorUIExecute uiExecute)
-   {
-      this.ui = new PanmirrorUI(uiContext, uiDisplay, uiExecute); 
->>>>>>> de6844cd
    }
    
    public PanmirrorUI ui;
