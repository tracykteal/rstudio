/*
 * SourceWindowManager.java
 *
 * Copyright (C) 2009-15 by RStudio, Inc.
 *
 * Unless you have received this program directly from RStudio pursuant
 * to the terms of a commercial license agreement with RStudio, then
 * this program is licensed to you under the terms of version 3 of the
 * GNU Affero General Public License. This program is distributed WITHOUT
 * ANY EXPRESS OR IMPLIED WARRANTY, INCLUDING THOSE OF NON-INFRINGEMENT,
 * MERCHANTABILITY OR FITNESS FOR A PARTICULAR PURPOSE. Please refer to the
 * AGPL (http://www.gnu.org/licenses/agpl-3.0.txt) for more details.
 *
 */
package org.rstudio.studio.client.workbench.views.source;

import java.util.ArrayList;
import java.util.HashMap;

import org.rstudio.core.client.*;
import org.rstudio.core.client.dom.WindowCloseMonitor;
import org.rstudio.core.client.dom.WindowEx;
import org.rstudio.core.client.files.FileSystemItem;
import org.rstudio.core.client.js.JsObject;
import org.rstudio.core.client.widget.OperationWithInput;
import org.rstudio.studio.client.application.Desktop;
import org.rstudio.studio.client.application.events.CrossWindowEvent;
import org.rstudio.studio.client.application.events.EventBus;
import org.rstudio.studio.client.application.events.RestartStatusEvent;
import org.rstudio.studio.client.common.GlobalDisplay;
import org.rstudio.studio.client.common.filetypes.FileTypeRegistry;
import org.rstudio.studio.client.common.filetypes.events.OpenSourceFileEvent;
import org.rstudio.studio.client.common.filetypes.model.NavigationMethods;
import org.rstudio.studio.client.common.satellite.Satellite;
import org.rstudio.studio.client.common.satellite.SatelliteManager;
import org.rstudio.studio.client.common.satellite.events.AllSatellitesClosingEvent;
import org.rstudio.studio.client.common.satellite.events.SatelliteClosedEvent;
import org.rstudio.studio.client.common.satellite.events.SatelliteFocusedEvent;
import org.rstudio.studio.client.common.satellite.model.SatelliteWindowGeometry;
import org.rstudio.studio.client.events.*;
import org.rstudio.studio.client.server.ServerError;
import org.rstudio.studio.client.server.ServerRequestCallback;
import org.rstudio.studio.client.server.Void;
import org.rstudio.studio.client.server.VoidServerRequestCallback;
import org.rstudio.studio.client.shiny.events.ShinyApplicationStatusEvent;
import org.rstudio.studio.client.workbench.WorkbenchContext;
import org.rstudio.studio.client.workbench.model.ClientState;
import org.rstudio.studio.client.workbench.model.Session;
import org.rstudio.studio.client.workbench.model.UnsavedChangesItem;
import org.rstudio.studio.client.workbench.model.UnsavedChangesTarget;
import org.rstudio.studio.client.workbench.model.helper.JSObjectStateValue;
import org.rstudio.studio.client.workbench.prefs.model.UIPrefs;
import org.rstudio.studio.client.workbench.ui.PaneConfig;
import org.rstudio.studio.client.workbench.views.source.events.CodeBrowserCreatedEvent;
import org.rstudio.studio.client.workbench.views.source.events.CodeBrowserNavigationEvent;
import org.rstudio.studio.client.workbench.views.source.events.CollabEditEndedEvent;
import org.rstudio.studio.client.workbench.views.source.events.CollabEditStartParams;
import org.rstudio.studio.client.workbench.views.source.events.CollabEditStartedEvent;
import org.rstudio.studio.client.workbench.views.source.events.DocFocusedEvent;
import org.rstudio.studio.client.workbench.views.source.events.DocTabClosedEvent;
import org.rstudio.studio.client.workbench.views.source.events.DocTabDragStartedEvent;
import org.rstudio.studio.client.workbench.views.source.events.DocWindowChangedEvent;
import org.rstudio.studio.client.workbench.views.source.events.EnsureVisibleSourceWindowEvent;
import org.rstudio.studio.client.workbench.views.source.events.MaximizeSourceWindowEvent;
import org.rstudio.studio.client.workbench.views.source.events.PopoutDocEvent;
import org.rstudio.studio.client.workbench.views.source.events.SourceDocAddedEvent;
import org.rstudio.studio.client.workbench.views.source.events.SourceFileSavedEvent;
import org.rstudio.studio.client.workbench.views.source.events.SourceFileSavedHandler;
import org.rstudio.studio.client.workbench.views.source.model.SourceDocument;
import org.rstudio.studio.client.workbench.views.source.model.SourcePosition;
import org.rstudio.studio.client.workbench.views.source.model.SourceServerOperations;
import org.rstudio.studio.client.workbench.views.source.model.SourceWindowParams;

import com.google.gwt.core.client.JsArray;
import com.google.gwt.core.client.JsArrayString;
import com.google.gwt.core.client.Scheduler;
import com.google.gwt.event.dom.client.BlurEvent;
import com.google.gwt.event.dom.client.BlurHandler;
import com.google.gwt.event.dom.client.FocusEvent;
import com.google.gwt.event.dom.client.FocusHandler;
import com.google.gwt.user.client.Command;
import com.google.gwt.user.client.Window;
import com.google.inject.Inject;
import com.google.inject.Provider;
import com.google.inject.Singleton;

@Singleton
public class SourceWindowManager implements PopoutDocEvent.Handler,
                                            SourceDocAddedEvent.Handler,
                                            SourceFileSavedHandler,
                                            CodeBrowserCreatedEvent.Handler,
                                            SatelliteFocusedEvent.Handler,
                                            SatelliteClosedEvent.Handler,
                                            DocTabDragStartedEvent.Handler,
                                            DocWindowChangedEvent.Handler,
                                            DocTabClosedEvent.Handler,
                                            AllSatellitesClosingEvent.Handler,
                                            ShinyApplicationStatusEvent.Handler,
                                            CollabEditStartedEvent.Handler,
                                            CollabEditEndedEvent.Handler,
                                            ReplaceRangesDispatchEvent.Handler,
<<<<<<< HEAD
                                            GetEditorContextDispatchEvent.Handler,
                                            DocFocusedEvent.Handler
=======
                                            GetActiveDocumentContextDispatchEvent.Handler,
                                            DocFocusedEvent.Handler,
                                            RestartStatusEvent.Handler
>>>>>>> c20d8cac
{
   @Inject
   public SourceWindowManager(
         Provider<SatelliteManager> pSatelliteManager, 
         Provider<Satellite> pSatellite,
         Provider<WorkbenchContext> pWorkbenchContext,
         SourceServerOperations server,
         EventBus events,
         FileTypeRegistry registry,
         GlobalDisplay display, 
         SourceShim sourceShim,
         Session session,
         UIPrefs uiPrefs)
   {
      events_ = events;
      server_ = server;
      pSatelliteManager_ = pSatelliteManager;
      pSatellite_ = pSatellite;
      pWorkbenchContext_ = pWorkbenchContext;
      display_ = display;
      sourceShim_ = sourceShim;
      uiPrefs_ = uiPrefs;
      
      events_.addHandler(DocWindowChangedEvent.TYPE, this);
      
      if (isMainSourceWindow())
      {
         // most event handlers only make sense on the main window
         events_.addHandler(ReplaceRangesDispatchEvent.TYPE, this);
         events_.addHandler(GetEditorContextDispatchEvent.TYPE, this);
         events_.addHandler(PopoutDocEvent.TYPE, this);
         events_.addHandler(DocTabDragStartedEvent.TYPE, this);
         events_.addHandler(ShinyApplicationStatusEvent.TYPE, this);
         events_.addHandler(AllSatellitesClosingEvent.TYPE, this);
         events_.addHandler(SourceDocAddedEvent.TYPE, this);
         events_.addHandler(SourceFileSavedEvent.TYPE, this);
         events_.addHandler(CodeBrowserCreatedEvent.TYPE, this);
         events_.addHandler(SatelliteClosedEvent.TYPE, this);
         events_.addHandler(SatelliteFocusedEvent.TYPE, this);
         events_.addHandler(DocTabClosedEvent.TYPE, this);
         events_.addHandler(CollabEditStartedEvent.TYPE, this);
         events_.addHandler(CollabEditEndedEvent.TYPE, this);
         events_.addHandler(DocFocusedEvent.TYPE, this);
         events_.addHandler(RestartStatusEvent.TYPE, this);

         JsArray<SourceDocument> docs = 
               session.getSessionInfo().getSourceDocuments();
         sourceDocs_ = docs;

         exportFromMain();
         
         new JSObjectStateValue(
                 "source-window",
                 "sourceWindowGeometry",
                 ClientState.PROJECT_PERSISTENT,
                 session.getSessionInfo().getClientState(),
                 false)
         {
            @Override
            protected void onInit(JsObject value)
            {
               // save the window geometries 
               if (value != null)
                  windowGeometry_ = value;

               // compute the max ordinal value in the geometry set
               JsArrayString windowIds = windowGeometry_.keys();
               for (int i = 0; i < windowIds.length(); i++) 
               {
                  SatelliteWindowGeometry geometry = 
                        windowGeometry_.getObject(windowIds.get(i)).cast();
                  maxOrdinal_ = Math.max(geometry.getOrdinal(), maxOrdinal_);
               }
            }

            @Override
            protected JsObject getValue()
            {
               return windowGeometry_;
            }
            
            @Override
            protected boolean hasChanged()
            {
               return updateWindowGeometry();
            }
         };
         
         // keep track of whether the main window has focus (helps us infer the
         // user's perception of the 'active' doc)
         WindowEx.addFocusHandler(new FocusHandler()
         {
            @Override
            public void onFocus(FocusEvent arg0)
            {
               mainWindowFocused_ = true;
            }
         });
         WindowEx.addBlurHandler(new BlurHandler()
         {
            
            @Override
            public void onBlur(BlurEvent arg0)
            {
               mainWindowFocused_ = false;
            }
         });
         
         // open this session's source windows
         for (int i = 0; i < docs.length(); i++)
         {
            String windowId = docs.get(i).getSourceWindowId();
            if (!StringUtil.isNullOrEmpty(windowId) &&
                !isSourceWindowOpen(windowId))
            {
               openSourceWindow(windowId, null, null, null);
            }
         }
      }
   }

   // Public types ------------------------------------------------------------

   public class NavigationResult
   {
      public NavigationResult(int type, String docId)
      {
         type_ = type;
         docId_ = docId;
      }

      public NavigationResult(int type)
      {
         this(type, null);
      }
      
      
      public int getType()
      {
         return type_;
      }
      
      public String getDocId()
      {
         return docId_;
      }
      
      private final int type_;
      private final String docId_;
      
      // no navigation was performed
      public final static int RESULT_NONE = 0;
      
      // the document was found and should be moved to the requesting window
      public final static int RESULT_RELOCATE = 1;
      
      // the document was found, and the navigation was completed
      public final static int RESULT_NAVIGATED = 2;
   }

   // Public methods ----------------------------------------------------------
   
   public static String getSourceWindowId()
   {
      return sourceWindowId(Window.Location.getParameter("view"));
   }
   
   public String getLastFocusedSourceWindowId()
   {
      return lastFocusedSourceWindow_;
   }
   
   public int getSourceWindowOrdinal()
   {
      return thisWindowOrdinal_;
   }
   
   public void setSourceWindowOrdinal(int ordinal)
   {
      thisWindowOrdinal_ = ordinal;
   }
   
   public static boolean isMainSourceWindow()
   {
      return !Satellite.isCurrentWindowSatellite();
   }
   
   public JsArray<SourceDocument> getSourceDocs()
   {
      if (isMainSourceWindow())
         return sourceDocs_;
      else
         return getMainWindowSourceDocs();
   }
   
   public boolean isSourceWindowOpen(String windowId)
   {
      return sourceWindows_.containsKey(windowId);
   }
   
   public String getWindowIdOfDocPath(String path)
   {
      JsArray<SourceDocument> docs = getSourceDocs();
      for (int i = 0; i < docs.length(); i++)
      {
         if (docs.get(i).getPath() != null && 
             docs.get(i).getPath().equals(path))
         {
            String windowId = docs.get(i).getSourceWindowId();
            if (windowId != null)
               return windowId;
            else
               return "";
         }
      }
      return null;
   }
   
   public String getWindowIdOfDocId(String id)
   {
      JsArray<SourceDocument> docs = getSourceDocs();
      for (int i = 0; i < docs.length(); i++)
      {
         if (docs.get(i).getId() == id)
         {
            String windowId = docs.get(i).getSourceWindowId();
            if (windowId != null)
               return windowId;
            else
               return "";
         }
      }
      return null;
   }
   
   public void saveWithPrompt(UnsavedChangesItem item, Command onCompleted)
   {
      String windowId = getWindowIdOfDocId(item.getId());
      WindowEx window = getSourceWindowObject(windowId);
      if (window == null || window.isClosed())
      {
         onCompleted.execute();
         return;
      }
      // raise the window and ask it to save the item
      window.focus();
      saveWithPrompt(getSourceWindowObject(windowId), item, onCompleted);
   }
   
   public void saveAllUnsaved(Command onCompleted)
   {
      doForAllSourceWindows(new SourceWindowCommand()
      {
         @Override
         public void execute(String windowId, WindowEx window,
               Command continuation)
         {
            saveAllUnsaved(window, continuation);
         }
      }, onCompleted);
   }
   
   public void handleUnsavedChangesBeforeExit(
         ArrayList<UnsavedChangesTarget> targets,
         Command onCompleted)
   {
      // accumulate the unsaved change targets that represent satellite windows
      final JsArray<UnsavedChangesItem> items = JsArray.createArray().cast();
      for (UnsavedChangesTarget target: targets)
      {
         if (target instanceof UnsavedChangesItem)
         {
            items.push((UnsavedChangesItem)target);
         }
      }
      
      // let each window have a crack at saving the targets (the windows will
      // discard any targets they don't own)
      doForAllSourceWindows(new SourceWindowCommand() 
      {
         @Override
         public void execute(String windowId, WindowEx window,
               Command continuation)
         {
            handleUnsavedChangesBeforeExit(window, items, continuation);
         }
      },
      onCompleted);
   }
   
   public void closeAllSatelliteDocs(final String caption, 
         final Command onCompleted)
   {
      doForAllSourceWindows(new SourceWindowCommand()
      {
         @Override
         public void execute(String windowId, WindowEx window,
               Command continuation)
         {
            window.focus();
            closeAllDocs(window, caption, continuation);
         }
      }, 
      new Command()
      {
         @Override
         public void execute()
         {
            // return focus to the main window when finished
            if (Desktop.isDesktop() || !isMainSourceWindow())
               pSatellite_.get().focusMainWindow();
            
            // complete operation
            onCompleted.execute();
         }
      });
   }
   
   public ArrayList<UnsavedChangesTarget> getAllSatelliteUnsavedChanges()
   {
      final ArrayList<UnsavedChangesTarget> targets = 
            new ArrayList<UnsavedChangesTarget>();
      doForAllSourceWindows(new OperationWithInput<Pair<String,WindowEx>>()
      {
         @Override
         public void execute(Pair<String, WindowEx> input)
         {
            targets.addAll(JsArrayUtil.toArrayList(
                  getUnsavedChanges(input.second)));
         }
      });
      return targets;
   }
   
   // navigates to the file in a source window
   public NavigationResult navigateToFile(FileSystemItem file,
         FilePosition position,
         int navMethod)
   {
      return navigateToPath(file.getPath(),
                     new OpenSourceFileEvent(file, position, null, navMethod),
                     navMethod == NavigationMethods.DEFAULT);
   }
   
   public NavigationResult navigateToCodeBrowser(String path, 
         CrossWindowEvent<?> codeBrowserEvent) 
   {
      return navigateToPath(path, codeBrowserEvent, 
            codeBrowserEvent instanceof CodeBrowserNavigationEvent);
   }
   
   public boolean activateLastFocusedSource()
   {
      // if this is a source window, it's a no-op
      if (!StringUtil.isNullOrEmpty(getSourceWindowId()))
         return true;
      
      // if we don't have the capacity to activate source windows, let the
      // current window handle it
      if (!canActivateSourceWindows())
         return false;
      
      // if the last window focused was the main one, or there's no longer an
      // addressable window, there's nothing to do
      WindowEx lastFocusedWindow = getLastFocusedSourceWindow();
      if (lastFocusedWindow != null)
      {
         // we found the window that last had focus--refocus it
         pSatelliteManager_.get().activateSatelliteWindow(
               SourceSatellite.NAME_PREFIX + lastFocusedSourceWindow_);
         return true;
      }
      
      return false;
   }
   
   public String getCurrentDocPath()
   {
      // return the document that most recently had focus, whether it was in a
      // source window or the main window
      WindowEx lastFocusedWindow = getLastFocusedSourceWindow();
      if (lastFocusedWindow == null)
         return sourceShim_.getCurrentDocPath();
      else
         return getCurrentDocPath(lastFocusedWindow);
   }
   
   public String getCurrentDocId()
   {
      WindowEx lastFocusedWindow = getLastFocusedSourceWindow();
      if (lastFocusedWindow == null)
         return sourceShim_.getCurrentDocId();
      else
         return getCurrentDocId(lastFocusedWindow);
   }
   
   public CollabEditStartParams getDocCollabParams(String id)
   {
      JsArray<SourceDocument> docs = getSourceDocs();
      for (int i = 0; i < docs.length(); i++)
      {
         if (docs.get(i).getId() == id)
         {
            return docs.get(i).getCollabParams();
         }
      }
      return null;
   }

   public void maximizeSourcePaneIfNecessary()
   {
      if (SourceWindowManager.isMainSourceWindow())
      {
         // see if the Source and Console are paired
         PaneConfig paneConfig = uiPrefs_.paneConfig().getValue();
         if (paneConfig == null)
            paneConfig = PaneConfig.createDefault();
         if (hasSourceAndConsolePaired(paneConfig.getPanes()))
         {
            events_.fireEvent(new MaximizeSourceWindowEvent());
         }  
      }
   }
   
   public void ensureVisibleSourcePaneIfNecessary()
   {
      if (SourceWindowManager.isMainSourceWindow())
      {
         // see if the Source and Console are paired
         PaneConfig paneConfig = uiPrefs_.paneConfig().getValue();
         if (paneConfig == null)
            paneConfig = PaneConfig.createDefault();
         if (hasSourceAndConsolePaired(paneConfig.getPanes()))
         {
            events_.fireEvent(new EnsureVisibleSourceWindowEvent());
         }  
      }
   }

   // Event handlers ----------------------------------------------------------
   
   @Override
   public void onReplaceRangesDispatch(ReplaceRangesDispatchEvent event)
   {
      String id = getLastFocusedSourceWindowId();
      if (StringUtil.isNullOrEmpty(id))
         events_.fireEvent(event.getEvent());
      else
         fireEventToSourceWindow(id, event.getEvent(), false);
   }

   @Override
   public void onGetEditorContextDispatch(GetEditorContextDispatchEvent event)
   {
      String id = getLastFocusedSourceWindowId();
      if (StringUtil.isNullOrEmpty(id))
         events_.fireEvent(event.getEvent());
      else
         fireEventToSourceWindow(id, event.getEvent(), false);
   }

   @Override
   public void onPopoutDoc(final PopoutDocEvent evt)
   {
      // assign a new window ID to the source document 
      final String windowId = createSourceWindowId();
      assignSourceDocWindowId(evt.getDocId(), windowId, 
            new Command()
            {
               @Override
               public void execute()
               {
                  openSourceWindow(windowId, evt.getOriginator().getPosition(),
                        evt.getDocId(), evt.getSourcePosition());
               }
            });
   }
   
   @Override
   public void onSourceDocAdded(SourceDocAddedEvent e)
   {
      // if the window that fired the event is not already the owner of the
      // document, make it the owner
      if (e.getDoc().getSourceWindowId() != e.getWindowId())
      {
         // assign on the doc itself
         e.getDoc().assignSourceWindowId(e.getWindowId());
         
         // assign on the server
         assignSourceDocWindowId(e.getDoc().getId(), 
               e.getWindowId(), null);
      }

      // ensure the doc isn't already in our index
      for (int i = 0; i < sourceDocs_.length(); i++)
      {
         if (sourceDocs_.get(i).getId() == e.getDoc().getId())
            return;
      }
      
      sourceDocs_.push(e.getDoc());
   }

   @Override
   public void onSourceFileSaved(SourceFileSavedEvent event)
   {
      // when a user saves a new doc or does file -> save as, we need to update
      // our internal doc mappings so we can route navigations to the right
      // window for that path
      updateDocPath(event.getDocId(), event.getPath());
   }

   @Override
   public void onCodeBrowserCreated(CodeBrowserCreatedEvent event)
   {
      updateDocPath(event.getId(), event.getPath());
   }

   @Override
   public void onSatelliteClosed(final SatelliteClosedEvent event)
   {
      // if this satellite is closing for quit/shutdown/close/etc., ignore it
      // (we only care about user-initiated window closure)
      if (windowsClosing_)
         return;
      
      // ignore closure when not a source window
      if (!event.getName().startsWith(SourceSatellite.NAME_PREFIX))
         return;
      
      // we get this event when the window is unloaded; it could be that the
      // window is unloading for refresh (in which case its docs could be
      // preserved) or closing for good.
      WindowCloseMonitor.monitorSatelliteClosure(event.getName(), new Command() 
      {
         @Override
         public void execute()
         {
            closeSourceWindowDocs(sourceWindowId(event.getName()));
         }
      }, null);
   }

   @Override
   public void onSatelliteFocused(SatelliteFocusedEvent event)
   {
      mainWindowFocused_ = false;
   }

   @Override
   public void onAllSatellitesClosing(AllSatellitesClosingEvent event)
   {
      windowsClosing_ = true;
   }

   @Override
   public void onDocTabDragStarted(DocTabDragStartedEvent event)
   {
      // we are the main source window; fire the event to all the source 
      // satellites
      fireEventToAllSourceWindows(event);
   }

   @Override
   public void onDocWindowChanged(final DocWindowChangedEvent event)
   {
      if (event.getNewWindowId() == getSourceWindowId())
      {
         // if the doc is moving to this window, assign the ID before firing
         // events
         assignSourceDocWindowId(event.getDocId(), 
               event.getNewWindowId(), new Command()
               {
                  @Override
                  public void execute()
                  {
                     broadcastDocWindowChanged(event);
                  }
               });
      }
      else
      {
         broadcastDocWindowChanged(event);
      }
   }

   @Override
   public void onDocTabClosed(DocTabClosedEvent event)
   {
      JsArray<SourceDocument> sourceDocs = getSourceDocs();
      for (int i = 0; i < sourceDocs.length(); i++)
      {
         if (sourceDocs.get(i).getId() == event.getDocId())
         {
            JsArrayUtil.remove(sourceDocs, i);
            break;
         }
      }
   }

   @Override
   public void onShinyApplicationStatus(ShinyApplicationStatusEvent event)
   {
      fireEventToAllSourceWindows(event);
   }


   @Override
   public void onCollabEditStarted(CollabEditStartedEvent event)
   {
      JsArray<SourceDocument> sourceDocs = getSourceDocs();
      for (int i = 0; i < sourceDocs.length(); i++)
      {
         if (sourceDocs.get(i).getPath() == event.getStartParams().getPath())
         {
            sourceDocs.get(i).setCollabParams(event.getStartParams());
            break;
         }
      }
   }

   @Override
   public void onCollabEditEnded(CollabEditEndedEvent event)
   {
      JsArray<SourceDocument> sourceDocs = getSourceDocs();
      for (int i = 0; i < sourceDocs.length(); i++)
      {
         if (sourceDocs.get(i).getPath() == event.getPath())
         {
            sourceDocs.get(i).setCollabParams(null);
            break;
         }
      }
   }

   @Override
   public void onDocFocused(final DocFocusedEvent event)
   {
      // defer to ensure that the containing window gets focus too
      Scheduler.get().scheduleDeferred(new Scheduler.ScheduledCommand()
      {
         @Override
         public void execute()
         {
            // ignore this event if it's from main window but the main window
            // doesn't have focus
            if (!mainWindowFocused_ && event.isFromMainWindow()) 
               return;
            
            lastFocusedSourceWindow_ = event.isFromMainWindow() ? "" :
                  sourceWindowId(event.originWindowName());
         }
      });
   }
   
   @Override
   public void onRestartStatus(RestartStatusEvent event)
   {
      fireEventToAllSourceWindows(event);
   }

   // Private methods ---------------------------------------------------------
   
   private void fireEventToSourceWindow(String windowId, 
         CrossWindowEvent<?> evt,
         boolean focus)
   {
      if (StringUtil.isNullOrEmpty(windowId) && !isMainSourceWindow())
      {
         pSatellite_.get().focusMainWindow();
         events_.fireEventToMainWindow(evt);
      }
      else
      {
         // focus window if requested
         if (focus)
         {
            pSatelliteManager_.get().activateSatelliteWindow(
                  SourceSatellite.NAME_PREFIX + windowId);
         }
         WindowEx window = getSourceWindowObject(windowId);
         if (window != null)
         {
            events_.fireEventToSatellite(evt, window);
         }
         
      }
   }

   private void openSourceWindow(String windowId, Point position,
         String docId, SourcePosition sourcePosition)
   {
      // create default options
      Size size = new Size(800, 800);
      Integer ordinal = null;

      // if we have geometry for the window, apply it
      SatelliteWindowGeometry geometry = windowGeometry_.getObject(windowId);
      if (geometry != null)
      {
         size = geometry.getSize();
         ordinal = geometry.getOrdinal();
         if (position == null)
            position = geometry.getPosition();
      }
      
      // if we don't have window geometry for this window, tile based on the
      // geometry of the most recently used source window (otherwise the new
      // window may exactly overlap an existing source window)
      if (geometry == null)
      {
         if (!StringUtil.isNullOrEmpty(mostRecentSourceWindow_) &&
             isSourceWindowOpen(mostRecentSourceWindow_))
         {
            WindowEx window = getSourceWindowObject(mostRecentSourceWindow_);
            if (window != null && !window.isClosed())
            {
               size = new Size(window.getInnerWidth(), 
                     window.getInnerHeight());
               if (position == null)
                  position = new Point(
                        window.getScreenX() + 50,
                        window.getScreenY() + 50);
            }
         }
      }
      
      // assign ordinal if not already assigned
      if (ordinal == null)
         ordinal = ++maxOrdinal_;
      
      pSatelliteManager_.get().openSatellite(
            SourceSatellite.NAME_PREFIX + windowId, 
            SourceWindowParams.create(
                  ordinal,
                  pWorkbenchContext_.get().createWindowTitle(),
                  pWorkbenchContext_.get().getCurrentWorkingDir().getPath(),
                  docId, sourcePosition), 
            size, false, position);
      
      mostRecentSourceWindow_ = windowId;
      sourceWindows_.put(windowId, ordinal);
   }
   
   private void broadcastDocWindowChanged(DocWindowChangedEvent event)
   {
      if (isMainSourceWindow() && 
         event.getOldWindowId() != getSourceWindowId())
      {
         // this is the main window; pass the event on to the window that just
         // lost its doc
         fireEventToSourceWindow(event.getOldWindowId(), event, false);
         
         // raise the window that received the doc (doesn't happen 
         // automatically)
         focusSourceWindow(event.getNewWindowId());
      }
      else if (event.getNewWindowId() == getSourceWindowId())
      {
         // this is a satellite; pass the event on to the main window for
         // routing
         events_.fireEventToMainWindow(event);
      }
   }
   
   private String createSourceWindowId()
   {
      return "w" + StringUtil.makeRandomId(12);
   }
   
   private static String sourceWindowId(String input)
   {
      if (input != null && input.startsWith(SourceSatellite.NAME_PREFIX))
      {
         return input.substring(SourceSatellite.NAME_PREFIX.length());
      }
      return "";
   }
   
   private final native static JsArray<SourceDocument> getMainWindowSourceDocs() /*-{
      return $wnd.opener.rstudioSourceDocs;
   }-*/;
   
   private final native void exportFromMain() /*-{
      // the main window maintains an array of all open source documents 
      // across all satellites; rather than attempt to synchronize this list
      // among satellites, the main window exposes it on its window object
      // for the satellites to read 
      $wnd.rstudioSourceDocs = this.@org.rstudio.studio.client.workbench.views.source.SourceWindowManager::sourceDocs_;
   }-*/;

   private final native void closeAllDocs(WindowEx satellite, String caption, 
         Command onCompleted) /*-{
      satellite.rstudioCloseAllDocs(caption, onCompleted);
   }-*/;

   private final native JsArray<UnsavedChangesItem> getUnsavedChanges(
         WindowEx satellite) /*-{
      return satellite.rstudioGetUnsavedChanges();
   }-*/;
   
   private final native String getCurrentDocPath(WindowEx satellite) /*-{
      return satellite.rstudioGetCurrentDocPath();
   }-*/;
   
   private final native String getCurrentDocId(WindowEx satellite) /*-{
      return satellite.rstudioGetCurrentDocId();
   }-*/;
   
   private final native void handleUnsavedChangesBeforeExit(WindowEx satellite, 
         JsArray<UnsavedChangesItem> items, Command onCompleted) /*-{
      satellite.rstudioHandleUnsavedChangesBeforeExit(items, onCompleted);
   }-*/;
   
   private final native void saveWithPrompt(WindowEx satellite, 
         UnsavedChangesItem item, Command onCompleted) /*-{
      satellite.rstudioSaveWithPrompt(item, onCompleted);
   }-*/;

   private final native void saveAllUnsaved(WindowEx satellite, 
         Command onCompleted) /*-{
      satellite.rstudioSaveAllUnsaved(onCompleted);
   }-*/;
   
   
   private boolean updateWindowGeometry()
   {
      final ArrayList<String> changedWindows = new ArrayList<String>();
      final JsObject newGeometries = JsObject.createJsObject();

      doForAllSourceWindows(new OperationWithInput<Pair<String,WindowEx>>()
      {
         @Override
         public void execute(Pair<String, WindowEx> input)
         {
            String windowId = input.first;
            WindowEx window = input.second;

            // read the window's current geometry
            SatelliteWindowGeometry newGeometry = 
                  SatelliteWindowGeometry.create(
                        sourceWindows_.get(windowId),
                        window.getScreenX(), 
                        window.getScreenY(), 
                        window.getInnerWidth(), 
                        window.getInnerHeight());
            
            // compare to the old geometry (if any)
            if (windowGeometry_.hasKey(windowId))
            {
               SatelliteWindowGeometry oldGeometry = 
                     windowGeometry_.getObject(windowId);
               if (!oldGeometry.equals(newGeometry))
                  changedWindows.add(windowId);
            }
            else 
            {
               changedWindows.add(windowId);
            }
            newGeometries.setObject(windowId, newGeometry);
         };
      });
      
      if (changedWindows.size() > 0)
         windowGeometry_ = newGeometries;
      
      return changedWindows.size() > 0;
   }
   
   private void fireEventToAllSourceWindows(CrossWindowEvent<?> event)
   {
      for (String sourceWindowId: sourceWindows_.keySet())
      {
         fireEventToSourceWindow(sourceWindowId, event, false);
      }
   }
   
   // execute a command on all source windows (synchronously)
   private void doForAllSourceWindows(
         OperationWithInput<Pair<String,WindowEx>> command)
   {
      for (final String windowId: sourceWindows_.keySet())
      {
         final WindowEx window = getSourceWindowObject(windowId);
         if (window == null || window.isClosed())
            continue;
         
         command.execute(new Pair<String,WindowEx>(windowId, window));
      }
   }
   
   // execute a command on all source windows (async continuation-style)
   private void doForAllSourceWindows(final SourceWindowCommand command, 
         final Command completedCommand)
   {
      final SerializedCommandQueue queue = new SerializedCommandQueue();
      doForAllSourceWindows(new OperationWithInput<Pair<String,WindowEx>>()
      {
         @Override
         public void execute(final Pair<String, WindowEx> input)
         {
            queue.addCommand(new SerializedCommand()
            {
               @Override
               public void onExecute(Command continuation)
               {
                  command.execute(input.first, input.second, continuation);
               }
            });
         }
      });
      
      if (completedCommand != null)
      {
         queue.addCommand(new SerializedCommand() {
            public void onExecute(Command continuation)
            {
               completedCommand.execute();
               continuation.execute();
            }  
         });
      }
   }
   
   private WindowEx getSourceWindowObject(String windowId)
   {
      return pSatelliteManager_.get().getSatelliteWindowObject(
            SourceSatellite.NAME_PREFIX + windowId);
   }
   
   private void assignSourceDocWindowId(String docId, 
         String windowId, final Command onComplete)
   {
      // assign locally
      JsArray<SourceDocument> docs = getSourceDocs();
      for (int i = 0; i < docs.length(); i++)
      {
         SourceDocument doc = docs.get(i);
         if (doc.getId() == docId)
         {
            // no point in writing a value to the server if we're not changing
            // it 
            if (doc.getSourceWindowId() == windowId)
               return;
            doc.assignSourceWindowId(windowId);
            break;
         }
      }
      
      // create the new property map
      HashMap<String,String> props = new HashMap<String,String>();
      props.put(SOURCE_WINDOW_ID, windowId);
      
      // update the doc window ID on the server
      server_.modifyDocumentProperties(docId,
             props, new ServerRequestCallback<Void>()
            {
               @Override
               public void onResponseReceived(Void v)
               {
                  if (onComplete != null)
                     onComplete.execute();
               }

               @Override
               public void onError(ServerError error)
               {
                  display_.showErrorMessage("Can't Move Doc", 
                        "The document could not be " +
                        "moved to a different window: \n" + 
                        error.getMessage());
               }
            });
   }
   
   private void closeSourceWindowDocs(String windowId)
   {
      // when the user closes a source window, close all the source docs it
      // contained
      for (int i = 0; i < sourceDocs_.length(); i++)
      {
         final SourceDocument doc = sourceDocs_.get(i);
         if (doc.getSourceWindowId() == windowId)
         {
            // change the window ID of the doc back to the main window
            assignSourceDocWindowId(doc.getId(), "", new Command()
            {
               @Override
               public void execute()
               {
                  // close the document when finished
                  server_.closeDocument(doc.getId(), 
                        new VoidServerRequestCallback());
               }
            });
         }
      }
      
      // clean up our own reference to the window
      sourceWindows_.remove(windowId);
   }
   
   private static boolean canActivateSourceWindows()
   {
      return Desktop.isDesktop() || BrowseCap.INSTANCE.isInternetExplorer();
   }
   
   private void focusSourceWindow(String windowId)
   {
      if (StringUtil.isNullOrEmpty(windowId))
      {
         // activate main window
         if (Desktop.isDesktop())
            Desktop.getFrame().bringMainFrameToFront();
         else
            WindowEx.get().focus();
      }
      else
      {
         // activate satellite window
         pSatelliteManager_.get().activateSatelliteWindow(
               SourceSatellite.NAME_PREFIX + windowId);
      }
   }

   // this function implements the core of routing navigation requests among
   // source windows; it does the following:
   // 1. attempts to find a window open with the given path 
   //    (which can be a physical file or e.g. a code browser) 
   // 2. if such a window is found, fires the given event to the window, or
   //    closes the window's instance of the tab (server mode w/tab stealing)
   // 3. if such a window is not found, indicates as much
   private NavigationResult navigateToPath(String path,
         CrossWindowEvent<?> event,
         boolean focus)
   {
      // if this is the main window, check to see if we should route an event
      // there instead
      String sourceWindowId = getWindowIdOfDocPath(path);
      if (isMainSourceWindow())
      {
         // if this is the main window but the doc is open in a satellite...
         if (!StringUtil.isNullOrEmpty(sourceWindowId) && 
             isSourceWindowOpen(sourceWindowId))
         {
            if (canActivateSourceWindows())
            {
               // in desktop mode (and IE) we can bring the appropriate window
               // forward 
               fireEventToSourceWindow(sourceWindowId, event, focus);
               return new NavigationResult(NavigationResult.RESULT_NAVIGATED);
            }
            else
            {
               // otherwise, move the tab over to this window by closing it in
               // in its origin window
               JsArray<SourceDocument> sourceDocs = getSourceDocs();
               for (int i = 0; i < sourceDocs.length(); i++)
               {
                  if (sourceDocs.get(i).getPath() == path)
                  {
                     assignSourceDocWindowId(sourceDocs.get(i).getId(), 
                           getSourceWindowId(), null);
                     fireEventToSourceWindow(sourceWindowId, 
                           new DocWindowChangedEvent(
                                 sourceDocs.get(i).getId(), sourceWindowId, 
                                 null, sourceDocs.get(i).getCollabParams(), 0),
                           true);
                     return new NavigationResult(
                           NavigationResult.RESULT_RELOCATE, 
                           sourceDocs.get(i).getId());
                  }
               }
            }
         }
      }
      else if (sourceWindowId != null && 
               sourceWindowId != getSourceWindowId())
      {
         if (canActivateSourceWindows())
         {
            // in desktop mode (and IE) we can just route to the main window
           events_.fireEventToMainWindow(event);
            
            // if the destination is the main window, raise it
            if (sourceWindowId.isEmpty())
            {
               pSatellite_.get().focusMainWindow();
            }
            return new NavigationResult(NavigationResult.RESULT_NAVIGATED);
         }
         else
         {
            // otherwise, move the tab over to this window by closing it in
            // in its origin window
            JsArray<SourceDocument> sourceDocs = getSourceDocs();
            for (int i = 0; i < sourceDocs.length(); i++)
            {
               if (sourceDocs.get(i).getPath() == path)
               {
                  // take ownership of the doc immediately 
                  assignSourceDocWindowId(sourceDocs.get(i).getId(), 
                        getSourceWindowId(), null);
                  events_.fireEventToMainWindow(new DocWindowChangedEvent(
                              sourceDocs.get(i).getId(), sourceWindowId, null, 
                              sourceDocs.get(i).getCollabParams(), 0));
                  return new NavigationResult(NavigationResult.RESULT_RELOCATE,
                        sourceDocs.get(i).getId());
               }
            }
         }
      }
      return new NavigationResult(NavigationResult.RESULT_NONE);
   }
   
   private void updateDocPath(String id, String path)
   {
      for (int i = 0; i < sourceDocs_.length(); i++)
      {
         if (sourceDocs_.get(i).getId() == id)
         {
            sourceDocs_.get(i).setPath(path);
            break;
         }
      }
   }
   
   private WindowEx getLastFocusedSourceWindow()
   {
      // if the last window focused was the main one, or there's no longer an
      // addressable window, there's nothing to do
      if (StringUtil.isNullOrEmpty(lastFocusedSourceWindow_) ||
          !isSourceWindowOpen(lastFocusedSourceWindow_))
         return null;
      
      WindowEx window = getSourceWindowObject(lastFocusedSourceWindow_);
      if (window != null && !window.isClosed())
      {
         return window;
      }

      return null;
   }
   
   private boolean hasSourceAndConsolePaired(JsArrayString panes)
   {
      // default config
      if (panes == null)
         return true;
      
      // if there aren't 4 panes this is a configuration we
      // don't recognize
      if (panes.length() != 4)
         return false;
      
      // check for paired config
      return hasSourceAndConsolePaired(panes.get(0), panes.get(1)) ||
             hasSourceAndConsolePaired(panes.get(2), panes.get(3));
   }
   
   private boolean hasSourceAndConsolePaired(String pane1, String pane2)
   {
      return (pane1.equals(PaneConfig.SOURCE) &&
              pane2.equals(PaneConfig.CONSOLE))
                 ||
             (pane1.equals(PaneConfig.CONSOLE) &&
              pane2.equals(PaneConfig.SOURCE));
   }

   // Private types -----------------------------------------------------------
   
   private interface SourceWindowCommand
   {
      public void execute(String windowId, WindowEx window, 
            Command continuation);
   }
   
   // Members -----------------------------------------------------------------
   
   private final EventBus events_;
   private final Provider<SatelliteManager> pSatelliteManager_;
   private final Provider<Satellite> pSatellite_;
   private final Provider<WorkbenchContext> pWorkbenchContext_;
   private final SourceServerOperations server_;
   private final GlobalDisplay display_;
   private final SourceShim sourceShim_;
   private final UIPrefs uiPrefs_;

   private HashMap<String, Integer> sourceWindows_ = 
         new HashMap<String,Integer>();
   private JsArray<SourceDocument> sourceDocs_ = 
         JsArray.createArray().cast();
   private boolean windowsClosing_ = false;
   private JsObject windowGeometry_ = JsObject.createJsObject();
   private int maxOrdinal_ = 0;
   private int thisWindowOrdinal_ = 0;

   private String mostRecentSourceWindow_ = "";
   private String lastFocusedSourceWindow_ = "";
   private boolean mainWindowFocused_ = true;
   
   public final static String SOURCE_WINDOW_ID = "source_window_id";
}<|MERGE_RESOLUTION|>--- conflicted
+++ resolved
@@ -99,14 +99,9 @@
                                             CollabEditStartedEvent.Handler,
                                             CollabEditEndedEvent.Handler,
                                             ReplaceRangesDispatchEvent.Handler,
-<<<<<<< HEAD
                                             GetEditorContextDispatchEvent.Handler,
-                                            DocFocusedEvent.Handler
-=======
-                                            GetActiveDocumentContextDispatchEvent.Handler,
                                             DocFocusedEvent.Handler,
                                             RestartStatusEvent.Handler
->>>>>>> c20d8cac
 {
    @Inject
    public SourceWindowManager(
