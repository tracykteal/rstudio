/*
 * TokenCursor.java
 *
 * Copyright (C) 2014 by RStudio, Inc.
 *
 * Unless you have received this program directly from RStudio pursuant
 * to the terms of a commercial license agreement with RStudio, then
 * this program is licensed to you under the terms of version 3 of the
 * GNU Affero General Public License. This program is distributed WITHOUT
 * ANY EXPRESS OR IMPLIED WARRANTY, INCLUDING THOSE OF NON-INFRINGEMENT,
 * MERCHANTABILITY OR FITNESS FOR A PARTICULAR PURPOSE. Please refer to the
 * AGPL (http://www.gnu.org/licenses/agpl-3.0.txt) for more details.
 *
 */
package org.rstudio.studio.client.workbench.views.source.editors.text.ace;

import com.google.gwt.core.client.JavaScriptObject;

public class TokenCursor extends JavaScriptObject
{
   protected TokenCursor() {}
   
   public static native final TokenCursor create(CodeModel codeModel) /*-{
      return codeModel.getTokenCursor();
   }-*/;
   
   public native final TokenCursor cloneCursor() /*-{
      return this.cloneCursor();
   }-*/;
   
   public native final Position currentPosition() /*-{
      return this.currentPosition();
   }-*/;
   
   public native final Token currentToken() /*-{
      return this.currentToken();
   }-*/;
   
   public native final String currentValue() /*-{
      return this.currentValue();
   }-*/;
   
   public final boolean valueEquals(String value)
   {
      return currentToken().valueEquals(value);
   }
   
   public final boolean typeEquals(String type)
   {
      return currentToken().typeEquals(type);
   }
   
   public final boolean hasType(String... types)
   {
      return currentToken().hasType(types);
   }
   
   public final Token peek(int offset)
   {
      return offset > 0 ? peekFwd(offset) : peekBwd(-offset);
   }
   
   public final Token peekFwd(int offset)
   {
      TokenCursor clone = cloneCursor();
      for (int i = 0; i < offset; i++)
         if (!clone.moveToNextToken())
            return Token.create();
      return clone.currentToken();
   }
   
   public final Token peekBwd(int offset)
   {
      TokenCursor clone = cloneCursor();
      for (int i = 0; i < offset; i++)
         if (!clone.moveToPreviousToken())
            return Token.create();
      return clone.currentToken();
   }
   
   public final String nextValue(int offset)
   {
      TokenCursor clone = cloneCursor();
      for (int i = 0; i < offset; i++)
         if (!clone.moveToNextToken())
            return "";
      
      return clone.currentValue();
   }
   
   public final String nextValue()
   {
      return nextValue(1);
   }
   
   public native final String currentType() /*-{
      return this.currentType();
   }-*/;
   
   public native final boolean moveToNextToken() /*-{
      return !! this.moveToNextToken();
   }-*/;
   
   public native final boolean moveToPreviousToken() /*-{
      return !! this.moveToPreviousToken();
   }-*/;
   
   public native final void moveToStartOfRow(int row) /*-{
      this.moveToStartOfRow(row);
   }-*/;
   
   public native final boolean seekToNearestToken(Position position, int maxRow) /*-{
      return !! this.seekToNearestToken(position, maxRow);
   }-*/;
   
   public native final boolean bwdToNearestToken(Position position) /*-{
      return !! this.bwdToNearestToken(position);
   }-*/;
   
   public native final boolean moveBackwardOverMatchingParens() /*-{
      return !! this.moveBackwardOverMatchingParens();
   }-*/;
   
   public native final boolean moveToPosition(Position position) /*-{
      return this.moveToPosition(position);
   }-*/;
   
   public native final boolean moveToPosition(Position position, boolean rightInclusive) /*-{
      return this.moveToPosition(position, rightInclusive);
   }-*/;
   
   public native final boolean findOpeningBracket(String token, boolean failOnOpenBrace) /*-{
      return this.findOpeningBracket(token, failOnOpenBrace);
   }-*/;
   
   public native final int findOpeningBracketCountCommas(String token, boolean failOnOpenBrace) /*-{
      return this.findOpeningBracketCountCommas(token, failOnOpenBrace);
   }-*/;
   
   public native final boolean findOpeningBracket(String[] tokens, boolean failOnOpenBrace) /*-{
      return this.findOpeningBracket(tokens, failOnOpenBrace);
   }-*/;
   
   public native final int findOpeningBracketCountCommas(String[] tokens, boolean failOnOpenBrace) /*-{
      return this.findOpeningBracketCountCommas(tokens, failOnOpenBrace);
   }-*/;
   
   public native final boolean bwdToMatchingToken() /*-{
      return this.bwdToMatchingToken();
   }-*/;
   
   public native final boolean fwdToMatchingToken() /*-{
      return this.fwdToMatchingToken();
   }-*/;
   
   public native final boolean isFirstSignificantTokenOnLine() /*-{
      return this.isFirstSignificantTokenOnLine();
   }-*/;
   
   public native final int getRow() /*-{
      return this.$row;
   }-*/;
   
   public native final int getOffset() /*-{
      return this.$offset;
   }-*/;
   
   
   public native final void setRow(int row) /*-{
      this.$row = row;
   }-*/;
   
   public native final void setOffset(int offset) /*-{
      this.$offset = offset;
   }-*/;
   
   public native final boolean findStartOfEvaluationContext() /*-{
      return this.findStartOfEvaluationContext();
   }-*/;
   
   public native final boolean moveToStartOfCurrentStatement() /*-{
      return this.moveToStartOfCurrentStatement &&
             this.moveToStartOfCurrentStatement();
   }-*/;
   
   public native final boolean moveToEndOfCurrentStatement() /*-{
      return this.moveToEndOfCurrentStatement &&
             this.moveToEndOfCurrentStatement();
   }-*/;
   
   public native final boolean isLeftAssign() /*-{
      var value = this.currentValue();
      return value === "<-" || value === "=";
   }-*/;
   
   public native final boolean isLeftBracket() /*-{
      var value = this.currentValue();
      return value === "(" || value === "[" || value === "{";
   }-*/;
   
   public native final boolean isRightBracket() /*-{
      var value = this.currentValue();
      return value === ")" || value === "]" || value === "}";
   }-*/;
   
   public native final boolean isExtractionOperator() /*-{
      var value = this.currentValue();
      return value === "$" || value === "@" || value === "?" || value === "~";
   }-*/;
   
<<<<<<< HEAD
   public final boolean moveToActiveFunction()
   {
      TokenCursor clone = cloneCursor();
      if (clone.moveToNextToken() && clone.currentValue().equals("("))
         return true;
      
      clone = cloneCursor();
      if (TokenUtils.isRightBracket(clone))
      {
         if (!clone.bwdToMatchingToken())
            return false;
         
         if (!clone.moveToPreviousToken())
            return false;
      }
      
      if (!clone.findOpeningBracket("(", true))
         return false;
      
      if (!clone.moveToPreviousToken())
         return false;
      
      setRow(clone.getRow());
      setOffset(clone.getOffset());
      return true;
=======
   public final boolean isWithinFunctionCall()
   {
      TokenCursor clone = cloneCursor();
      do
      {
         if (clone.peekBwd(1).isValidForFunctionCall())
            return true;
         
         if (!clone.moveToPreviousToken())
            return false;
         
      } while (clone.findOpeningBracket("(", false));
      return false;
>>>>>>> 53e10c4f
   }
   
}
<|MERGE_RESOLUTION|>--- conflicted
+++ resolved
@@ -208,7 +208,6 @@
       return value === "$" || value === "@" || value === "?" || value === "~";
    }-*/;
    
-<<<<<<< HEAD
    public final boolean moveToActiveFunction()
    {
       TokenCursor clone = cloneCursor();
@@ -234,7 +233,8 @@
       setRow(clone.getRow());
       setOffset(clone.getOffset());
       return true;
-=======
+   }
+
    public final boolean isWithinFunctionCall()
    {
       TokenCursor clone = cloneCursor();
@@ -248,7 +248,6 @@
          
       } while (clone.findOpeningBracket("(", false));
       return false;
->>>>>>> 53e10c4f
    }
    
 }
