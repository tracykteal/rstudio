--- conflicted
+++ resolved
@@ -63,25 +63,7 @@
     */
    public void addTerminal(TerminalSession term)
    {
-<<<<<<< HEAD
-      addTerminal(ConsoleProcessInfo.createTerminalMetadata(
-            term.getHandle(),
-            term.getCaption(),
-            term.getTitle(),
-            term.getSequence(),
-            term.getInteractionMode(),
-            term.getHasChildProcs(),
-            term.getCols(),
-            term.getRows(),
-            term.getShellType(),
-            term.getAltBufferActive(),
-            term.getCwd(),
-            term.getAutoCloseMode(),
-            term.getZombie(),
-            term.getTrackEnv()));
-=======
       addTerminal(term.getProcInfo());
->>>>>>> d4889987
    }
 
    /**
