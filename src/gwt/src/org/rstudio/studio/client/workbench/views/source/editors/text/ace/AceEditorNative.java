/*
 * AceEditorNative.java
 *
 * Copyright (C) 2009-12 by RStudio, Inc.
 *
 * Unless you have received this program directly from RStudio pursuant
 * to the terms of a commercial license agreement with RStudio, then
 * this program is licensed to you under the terms of version 3 of the
 * GNU Affero General Public License. This program is distributed WITHOUT
 * ANY EXPRESS OR IMPLIED WARRANTY, INCLUDING THOSE OF NON-INFRINGEMENT,
 * MERCHANTABILITY OR FITNESS FOR A PARTICULAR PURPOSE. Please refer to the
 * AGPL (http://www.gnu.org/licenses/agpl-3.0.txt) for more details.
 *
 */
package org.rstudio.studio.client.workbench.views.source.editors.text.ace;

import com.google.gwt.core.client.JavaScriptObject;
import com.google.gwt.dom.client.Element;
import com.google.gwt.event.shared.HandlerRegistration;
import com.google.gwt.event.shared.HasHandlers;
import com.google.gwt.user.client.Command;

import org.rstudio.core.client.CommandWithArg;
import org.rstudio.core.client.js.JsMap;
import org.rstudio.studio.client.workbench.prefs.model.UIPrefs;

import java.util.LinkedList;

public class AceEditorNative extends JavaScriptObject {
   
   protected AceEditorNative() {}

   public native final EditSession getSession() /*-{
      return this.getSession();
   }-*/;

   public native final Renderer getRenderer() /*-{
      return this.renderer;
   }-*/;
   
   public native final LineWidgetManager getLineWidgetManager() /*-{
      var session = this.getSession();
      if (!session.widgetManager) 
      {
         var LineWidgets = $wnd.require("ace/line_widgets").LineWidgets;
         session.widgetManager = new LineWidgets(session);
         session.widgetManager.attach(this);
      }
      return session.widgetManager;
   }-*/; 

   public native final void resize() /*-{
      this.resize();
   }-*/;
   
   public native final String getSelectedText() /*-{
      return this.getSelectedText();
   }-*/;

   public native final void setShowPrintMargin(boolean show) /*-{
      this.setShowPrintMargin(show);
   }-*/;

   public native final void setPrintMarginColumn(int column) /*-{
      this.setPrintMarginColumn(column);
   }-*/;

   public native final boolean getHighlightActiveLine() /*-{
      return this.getHighlightActiveLine();
   }-*/;
   
   public native final void setHighlightActiveLine(boolean highlight) /*-{
      this.setHighlightActiveLine(highlight);
   }-*/;
   
   public native final void setHighlightGutterLine(boolean highlight) /*-{
      this.setHighlightGutterLine(highlight);
   }-*/;
   
   public native final void setFixedWidthGutter(boolean value) /*-{
      this.renderer.setOption("fixedWidthGutter", value);
   }-*/;

   public native final void setHighlightSelectedWord(boolean highlight) /*-{
      this.setHighlightSelectedWord(highlight);
   }-*/;

   public native final boolean getReadOnly() /*-{
      return this.getReadOnly();
   }-*/;

   public native final void setReadOnly(boolean readOnly) /*-{
      this.setReadOnly(readOnly);
   }-*/;
   
   public native final void setCompletionOptions(boolean enabled,
                                                 boolean snippets,
                                                 boolean live,
                                                 int characterThreshold,
                                                 int delayMilliseconds) /*-{
      this.setOptions({
        enableBasicAutocompletion: enabled,
        enableSnippets: enabled && snippets,
        enableLiveAutocompletion: enabled && live,
        completionCharacterThreshold: characterThreshold,
        completionDelay: delayMilliseconds
      });
   }-*/;
   
   public native final void toggleCommentLines() /*-{
      this.toggleCommentLines();
   }-*/;

   public native final void focus() /*-{
      this.focus();
   }-*/;
   
   public native final boolean isFocused() /*-{
      return this.isFocused();
   }-*/;
   
   public native final boolean isRowFullyVisible(int row) /*-{
      return this.isRowFullyVisible(row);
   }-*/;

   public native final void blur() /*-{
      this.blur();
   }-*/;

   public native final void setKeyboardHandler(KeyboardHandler keyboardHandler) /*-{
      this.setKeyboardHandler(keyboardHandler);
   }-*/;
   
   public native final KeyboardHandler getKeyboardHandler() /*-{
      return this.getKeyboardHandler();
   }-*/;
   
   public native final void addKeyboardHandler(KeyboardHandler keyboardHandler) /*-{
      this.keyBinding.addKeyboardHandler(keyboardHandler);
   }-*/;
   
   public native final boolean isVimInInsertMode() /*-{
      return this.state.cm.state.vim.insertMode;
   }-*/;
   
   public native final void onChange(CommandWithArg<AceDocumentChangeEventNative> command) /*-{
      this.getSession().on("change",
        $entry(function (arg) {
            command.@org.rstudio.core.client.CommandWithArg::execute(Ljava/lang/Object;)(arg);
        }));
   }-*/;

   public native final void onChangeFold(Command command) /*-{
      this.getSession().on("changeFold",
              $entry(function () {
                 command.@com.google.gwt.user.client.Command::execute()();
              }));
   }-*/;
   
   public native final <T> void onGutterMouseDown(CommandWithArg<T> command) /*-{
      this.on("guttermousedown",
         $entry(function (arg) {
            command.@org.rstudio.core.client.CommandWithArg::execute(Ljava/lang/Object;)(arg);
         }));         
   }-*/;

   public final HandlerRegistration delegateEventsTo(HasHandlers handlers)
   {
      final LinkedList<JavaScriptObject> handles = new LinkedList<JavaScriptObject>();
      handles.add(addDomListener(getTextInputElement(), "keydown", handlers));
      handles.add(addDomListener(getTextInputElement(), "keypress", handlers));
      handles.add(addDomListener(this.<Element>cast(), "focus", handlers));
      handles.add(addDomListener(this.<Element>cast(), "blur", handlers));

      return new HandlerRegistration()
      {
         public void removeHandler()
         {
            while (!handles.isEmpty())
               removeDomListener(handles.remove());
         }
      };
   }

   private native Element getTextInputElement() /*-{
      return this.textInput.getElement();
   }-*/;

   private native static JavaScriptObject addDomListener(
         Element element,
         String eventName,
         HasHandlers hasHandlers) /*-{
      var event = $wnd.require("ace/lib/event");
      var listener = $entry(function(e) {
         @com.google.gwt.event.dom.client.DomEvent::fireNativeEvent(Lcom/google/gwt/dom/client/NativeEvent;Lcom/google/gwt/event/shared/HasHandlers;Lcom/google/gwt/dom/client/Element;)(e, hasHandlers, element);
      }); 
      event.addListener(element, eventName, listener);
      return $entry(function() {
         event.removeListener(element, eventName, listener);
      });
   }-*/;

   private native static void removeDomListener(JavaScriptObject handle) /*-{
      handle();
   }-*/;

   public static native AceEditorNative createEditor(Element container) /*-{
      var require = $wnd.require;
      var loader = require("rstudio/loader");
      return loader.loadEditor(container);
   }-*/;
   
   public final native void manageDefaultKeybindings() /*-{
      
      // We bind 'Ctrl + Shift + M' to insert a magrittr shortcut on Windows
      delete this.commands.commandKeyBinding["ctrl-shift-m"];
      
      // We bind 'Ctrl + Shift + P' to run previous code on Windows
      delete this.commands.commandKeyBinding["ctrl-shift-p"];
      
      // We bind 'Ctrl + O' to open files on all platforms.
      // This conflicts with the default Ace binding for splitting lines;
      // rebind to Ctrl-J on all platforms.
      this.commands.byName["splitline"].bindKey = {mac: "Ctrl-J", win: "Ctrl-J"};
      
      // Don't bind 'Cmd+,'
      delete this.commands.commandKeyBinding["cmd-,"];
      
      // We bind 'Ctrl + Alt + A' to 'split into lines'
      if (this.commands.platform !== "mac")
         delete this.commands.commandKeyBinding["ctrl-alt-a"];
         
      // We don't use the internal Ace binding for 'jump to matching',
      // and the binding conflicts with 'Ctrl-P' for moving cursor up
      // when desired by the user (ie, when the RStudio 'jump to matching'
      // is moved out of the way)
      var binding = this.commands.commandKeyBinding["ctrl-p"];
      if (binding[1] && binding[1].name && binding[1].name === "jumptomatching") {
         this.commands.commandKeyBinding["ctrl-p"] = binding[0];
      }
      
   }-*/;

   public static <T> HandlerRegistration addEventListener(
         JavaScriptObject target,
         String event,
         CommandWithArg<T> command)
   {
      final JavaScriptObject functor = addEventListenerInternal(target,
                                                                event,
                                                                command);
      return new HandlerRegistration()
      {
         public void removeHandler()
         {
            invokeFunctor(functor);
         }
      };
   }

   private static native <T> JavaScriptObject addEventListenerInternal(
         JavaScriptObject target,
         String eventName,
         CommandWithArg<T> command) /*-{
      var callback = $entry(function(arg) {
         if (arg && arg.text)
            arg = arg.text;
         command.@org.rstudio.core.client.CommandWithArg::execute(Ljava/lang/Object;)(arg);
      });

      target.addEventListener(eventName, callback);
      return function() {
         target.removeEventListener(eventName, callback);
      };
   }-*/;

   private static native void invokeFunctor(JavaScriptObject functor) /*-{
      functor();
   }-*/;
   
   public final native void scrollPageUp() /*-{ this.scrollPageUp(); }-*/;
   public final native void scrollPageDown() /*-{ this.scrollPageDown(); }-*/;

   public final native void gotoPageUp() /*-{ this.gotoPageUp(); }-*/;
   public final native void gotoPageDown() /*-{ this.gotoPageDown(); }-*/;
   
   public final native void selectPageUp() /*-{ this.selectPageUp(); }-*/;
   public final native void selectPageDown() /*-{ this.selectPageDown(); }-*/;
   
   public final native void scrollToRow(int row) /*-{
      this.scrollToRow(row);
   }-*/;
   
   public final native void centerSelection() /*-{
      this.centerSelection();
   }-*/;

   public final native void scrollToLine(int line, boolean center) /*-{
      this.scrollToLine(line, center);
   }-*/;
   
   public final native void jumpToMatching(boolean select, boolean expand) /*-{
      this.jumpToMatching(select, expand);
   }-*/;
   
   public final native void splitIntoLines() /*-{
      return this.multiSelect && this.multiSelect.splitIntoLines();
   }-*/;
   
   public native final void revealRange(Range range, boolean animate) /*-{
      this.revealRange(range, animate);
   }-*/;

   public final native void autoHeight() /*-{
      var editor = this;
      function updateEditorHeight() {
         editor.container.style.height = (Math.max(1, editor.getSession().getScreenLength()) * editor.renderer.lineHeight) + 'px';
         editor.resize();
         editor.renderer.scrollToY(0);
         editor.renderer.scrollToX(0);
      }
      if (!editor.autoHeightAttached) {
         editor.autoHeightAttached = true;
         editor.getSession().getDocument().on("change", updateEditorHeight);
         editor.renderer.$textLayer.on("changeCharacterSize", updateEditorHeight);
      }
      updateEditorHeight();
   }-*/;

   public final native void onCursorChange() /*-{
      this.onCursorChange();
   }-*/;

   public final void setInsertMatching(boolean value)
   {
      getSession().getMode().setInsertMatching(value);
   }

   public static native void setVerticallyAlignFunctionArgs(
         boolean verticallyAlign) /*-{
      $wnd.require("mode/r_code_model").setVerticallyAlignFunctionArgs(verticallyAlign);
   }-*/;

   public final native int getFirstVisibleRow() /*-{
      return this.getFirstVisibleRow();
   }-*/;

   public final native int getLastVisibleRow() /*-{
      return this.getLastVisibleRow();
   }-*/;
   
   public final native int findAll(String needle) /*-{
      return this.findAll(needle);
   }-*/;
   
   public final native int findAll(String needle, Range range, boolean wholeWord, boolean caseSensitive) /*-{
      return this.findAll(needle, {range: range, wholeWord: wholeWord, caseSensitive: caseSensitive});
   }-*/;
   
   public final native void insert(String text) /*-{
      var that = this;
      this.forEachSelection(function() {
         that.insert(text);
      });
   }-*/;
   
   public final native boolean inMultiSelectMode() /*-{ return this.inMultiSelectMode === true; }-*/;
   public final native void exitMultiSelectMode() /*-{ this.exitMultiSelectMode(); }-*/;
   public final native void clearSelection() /*-{ return this.clearSelection(); }-*/;
   
   public final native void moveCursorTo(int row, int column) /*-{
      return this.moveCursorTo(row, column);
   }-*/;
   
   public final native void moveCursorToPosition(Position pos) /*-{
      return this.moveCursorToPosition(pos);
   }-*/;
   
   public final native void moveCursorLeft(int times) /*-{
      var that = this;
      this.forEachSelection(function() {
         that.navigateLeft(times);
      });
   }-*/;
   
   public final native void moveCursorRight(int times) /*-{
      var that = this;
      this.forEachSelection(function() {
         that.navigateRight(times);
      });
   }-*/;
   
   public final native void expandSelectionLeft(int times) /*-{
      var that = this;
      this.forEachSelection(function() {
         var selection = that.getSelection();
         for (var i = 0; i < times; i++)
            selection.selectLeft();
      });
   }-*/;
   
   public final native void expandSelectionRight(int times) /*-{
      var that = this;
      this.forEachSelection(function() {
         var selection = that.getSelection();
         for (var i = 0; i < times; i++)
            selection.selectRight();
      });
   }-*/;
   
   public final native Position getCursorPosition() /*-{
      return this.getCursorPosition();
   }-*/;
   
   public final native Position getCursorPositionScreen() /*-{
      return this.getCursorPositionScreen();
   }-*/;
   
   public final native void blockIndent() /*-{
      return this.blockIndent();
   }-*/;

   public final native void blockOutdent() /*-{
      return this.blockOutdent();
   }-*/;
   
   public final native void expandSelection() /*-{
      return this.$expandSelection();
   }-*/;
   
   public final native void shrinkSelection() /*-{
      return this.$shrinkSelection();
   }-*/;
   
   public final native void clearSelectionHistory() /*-{
      return this.$clearSelectionHistory();
   }-*/;
   
   public final native Element getContainer() /*-{
      return this.container;
   }-*/;
   
   public final native AceCommandManager getCommandManager()
   /*-{
      return this.commands;
   }-*/;
   
   public final void tokenizeDocument()
   {
      tokenizeUpToRow(getSession().getLength() - 1);
   }
   
   public final void retokenizeDocument()
   {
      resetTokenizer();
      tokenizeUpToRow(getSession().getLength() - 1);
   }
   
   public final native void resetTokenizer() /*-{
      var session = this.getSession();
      var tokenizer = session.bgTokenizer;
      tokenizer.currentLine = 0;
   }-*/;
   
   public final native void tokenizeUpToRow(int row) /*-{
      var session = this.getSession();
      var tokenizer = session.bgTokenizer;
      var lastTokenizedRow = tokenizer.currentLine;
      var maxRow = Math.max(row, session.getLength() - 1);
      for (var i = lastTokenizedRow; i <= maxRow; i++)
         tokenizer.$tokenizeRow(i);
      tokenizer.fireUpdateEvent(lastTokenizedRow, maxRow);
   }-*/;
   
   public final native void setCommandManager(AceCommandManager commands)
   /*-{
      this.commands = commands;
   }-*/;
   
   public final native void setDragEnabled(boolean enabled) /*-{
      this.setOption("dragEnabled", enabled);
   }-*/;
   
   public final native boolean dragEnabled() /*-{
      return this.getOption("dragEnabled");
   }-*/;
   
   public final native JsMap<Position> getMarks() /*-{
      
      var marks = {};
      if (this.state &&
          this.state.cm &&
          this.state.cm.state &&
          this.state.cm.state.vim &&
          this.state.cm.state.vim.marks)
       {
          marks = this.state.cm.state.vim.marks;
       }
       
      var result = {};
      for (var key in marks) {
         if (marks.hasOwnProperty(key)) {
            var mark = marks[key];
            result[key] = {
               row: mark.row,
               column: mark.column
            };
         }
      }
      
      return result;
   
   }-*/;
   
   public final native void setMarks(JsMap<Position> marks) /*-{
      
      if (this.state &&
          this.state.cm &&
          this.state.cm.state &&
          this.state.cm.state.vim)
      {
         var cm = this.state.cm;
         var vim = this.state.cm.state.vim;
         
         if (!vim.marks)
            vim.marks = {};
            
         for (var key in marks) {
            var mark = marks[key];
            vim.marks[key] = cm.setBookmark({line: mark.row, ch: mark.column});
         }
      }
   
   }-*/;
   
   public static final native void setDefaultInsertMatching(boolean value) /*-{
      $wnd.require("mode/auto_brace_insert").setInsertMatching(value);
   }-*/;
   
   public final static void syncUiPrefs(UIPrefs uiPrefs)
   {
      if (uiPrefsSynced_)
         return;

      uiPrefs.insertMatching().bind(new CommandWithArg<Boolean>() 
      {
         @Override
         public void execute(Boolean arg) 
         {
            setDefaultInsertMatching(arg);
         }
      });
      
      uiPrefs.verticallyAlignArgumentIndent().bind(new CommandWithArg<Boolean>()
      {
         @Override
         public void execute(Boolean arg)
         {
            setVerticallyAlignFunctionArgs(arg);
         }
      });

      uiPrefsSynced_ = true;
   }
   
<<<<<<< HEAD
   public final native void setSurroundSelectionPref(String value) /*-{
      this.$surroundSelection = value;
   }-*/;
   
   public final native boolean isVimModeOn() /*-{
      return this.$vimModeHandler != null;
   }-*/;
   
   public final native boolean isEmacsModeOn() /*-{
      return this.$emacsModeHandler != null;
   }-*/;
   
   public final native void clearEmacsMark() /*-{
      this.pushEmacsMark(null);
   }-*/;
   
   // Get the underlying Ace instance associated with a DOM element.
   // This element may either be a child of the parent Ace container,
   // or the element itself.
   public static final native AceEditorNative getEditor(Element el) /*-{
      while (el != null) {
         if (el.env && el.env.editor)
            return el.env.editor;
         el = el.parentNode;
      }
      return null;
   }-*/;
   
   public final native void disableSearchHighlight() /*-{
      var highlight = this.session.$searchHighlight;
      if (highlight) {
         highlight.$update = highlight.update;
         highlight.update = function() {}
      }
   }-*/;
   
   public final native void enableSearchHighlight() /*-{
      var highlight = this.session.$searchHighlight;
      if (highlight && highlight.$update) {
         highlight.update = highlight.$update;
      }
   }-*/;
   
   public final native void execCommand(String commandName) /*-{
      this.execCommand(commandName);
   }-*/;
   
   public final native void setCursorStyle(String style) /*-{
      this.setOption("cursorStyle", style);
   }-*/;
   
   private static final native void initialize()
   /*-{
      // Remove the 'Return' keybinding associated with Emacs.
      // We attach some custom behaviors to 'Return', and we
      // don't want Emacs to override those behaviors.
      // E.g. the 'Continue comment on newline insertion'
      // preference.
      var Emacs = $wnd.require("ace/keyboard/emacs");
      var handler = Emacs.handler || {};
      var bindings = handler.commandKeyBinding || {};
      if (bindings.hasOwnProperty("return")) {
         delete bindings["return"];
      }
   }-*/;
   
   static { initialize(); }
=======
   public final native void attachTo(AceEditorNative editor) /*-{
      
      var EditSession = $wnd.require("ace/edit_session").EditSession;
      
      var session = new EditSession(editor.session.getDocument(), editor.session.getMode());
      session.setTabSize(this.session.getTabSize());
      session.setUseSoftTabs(this.session.getUseSoftTabs());
      session.setOverwrite(this.session.getOverwrite());
      session.setBreakpoints(this.session.getBreakpoints());
      session.setUseWrapMode(this.session.getUseWrapMode());
      session.setUseWorker(this.session.getUseWorker());
      session.setWrapLimitRange(this.session.$wrapLimitRange.min,
                                this.session.$wrapLimitRange.max);
      
      this.setSession(session);
      
   }-*/;
   
   public final native void destroy() /*-{ this.destroy(); }-*/;
>>>>>>> 242b9e45
   
   private static boolean uiPrefsSynced_ = false;
}<|MERGE_RESOLUTION|>--- conflicted
+++ resolved
@@ -563,7 +563,6 @@
       uiPrefsSynced_ = true;
    }
    
-<<<<<<< HEAD
    public final native void setSurroundSelectionPref(String value) /*-{
       this.$surroundSelection = value;
    }-*/;
@@ -630,8 +629,6 @@
       }
    }-*/;
    
-   static { initialize(); }
-=======
    public final native void attachTo(AceEditorNative editor) /*-{
       
       var EditSession = $wnd.require("ace/edit_session").EditSession;
@@ -645,13 +642,15 @@
       session.setUseWorker(this.session.getUseWorker());
       session.setWrapLimitRange(this.session.$wrapLimitRange.min,
                                 this.session.$wrapLimitRange.max);
+      session.$foldData = this.session.$cloneFoldData();
       
       this.setSession(session);
       
    }-*/;
    
    public final native void destroy() /*-{ this.destroy(); }-*/;
->>>>>>> 242b9e45
    
    private static boolean uiPrefsSynced_ = false;
+
+   static { initialize(); }
 }