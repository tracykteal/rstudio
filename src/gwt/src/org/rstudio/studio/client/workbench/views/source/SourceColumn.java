--- conflicted
+++ resolved
@@ -155,11 +155,7 @@
 
    public ArrayList<EditingTarget> getDirtyEditors(String excludeDocId)
    {
-<<<<<<< HEAD
-      EditingTarget excludeTarget = 
-=======
       EditingTarget excludeTarget =
->>>>>>> a82d0728
          StringUtil.isNullOrEmpty(excludeDocId) ? null : getDoc(excludeDocId);
       ArrayList<EditingTarget> dirtyEditors = new ArrayList<>();
       for (EditingTarget target : editors_)
