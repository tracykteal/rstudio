--- conflicted
+++ resolved
@@ -163,20 +163,14 @@
    public void initialize(GlobalDisplay globalDisplay,
                           FileTypeRegistry fileTypeRegistry,
                           EventBus eventBus,
-<<<<<<< HEAD
-                          HelpStrategy helpStrategy)
-=======
+                          HelpStrategy helpStrategy,
                           UIPrefs uiPrefs)
->>>>>>> 6afb64bf
    {
       globalDisplay_ = globalDisplay;
       fileTypeRegistry_ = fileTypeRegistry;
       eventBus_ = eventBus;
-<<<<<<< HEAD
       helpStrategy_ = helpStrategy;
-=======
       uiPrefs_ = uiPrefs;
->>>>>>> 6afb64bf
    }
 
    public void close()
@@ -1492,13 +1486,9 @@
    private GlobalDisplay globalDisplay_;
    private FileTypeRegistry fileTypeRegistry_;
    private EventBus eventBus_;
-<<<<<<< HEAD
    private HelpStrategy helpStrategy_;
-   
-=======
    private UIPrefs uiPrefs_;
-      
->>>>>>> 6afb64bf
+
    private final CodeToolsServerOperations server_;
    private final InputEditorDisplay input_ ;
    private final NavigableSourceEditor navigableSourceEditor_;
