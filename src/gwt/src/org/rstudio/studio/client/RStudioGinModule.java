/*
 * RStudioGinModule.java
 *
 * Copyright (C) 2009-18 by RStudio, Inc.
 *
 * Unless you have received this program directly from RStudio pursuant
 * to the terms of a commercial license agreement with RStudio, then
 * this program is licensed to you under the terms of version 3 of the
 * GNU Affero General Public License. This program is distributed WITHOUT
 * ANY EXPRESS OR IMPLIED WARRANTY, INCLUDING THOSE OF NON-INFRINGEMENT,
 * MERCHANTABILITY OR FITNESS FOR A PARTICULAR PURPOSE. Please refer to the
 * AGPL (http://www.gnu.org/licenses/agpl-3.0.txt) for more details.
 *
 */
package org.rstudio.studio.client;

import com.google.gwt.inject.client.AbstractGinModule;
import com.google.gwt.inject.client.assistedinject.GinFactoryModuleBuilder;
import com.google.gwt.user.client.ui.Widget;
import com.google.inject.Singleton;
import com.google.inject.name.Names;

import org.rstudio.core.client.command.ApplicationCommandManager;
import org.rstudio.core.client.command.EditorCommandManager;
import org.rstudio.core.client.command.ShortcutViewer;
import org.rstudio.core.client.command.UserCommandManager;
import org.rstudio.studio.client.application.ApplicationInterrupt;
import org.rstudio.studio.client.application.ApplicationQuit;
import org.rstudio.studio.client.application.ApplicationView;
import org.rstudio.studio.client.application.ApplicationVisibility;
import org.rstudio.studio.client.application.DesktopInfo;
import org.rstudio.studio.client.application.events.EventBus;
import org.rstudio.studio.client.application.model.ApplicationServerOperations;
import org.rstudio.studio.client.application.ui.ApplicationWindow;
import org.rstudio.studio.client.application.ui.CodeSearchLauncher;
import org.rstudio.studio.client.common.ConsoleDispatcher;
import org.rstudio.studio.client.common.DefaultGlobalDisplay;
import org.rstudio.studio.client.common.GlobalDisplay;
import org.rstudio.studio.client.common.codetools.CodeToolsServerOperations;
import org.rstudio.studio.client.common.compilepdf.model.CompilePdfServerOperations;
import org.rstudio.studio.client.common.console.ConsoleProcess.ConsoleProcessFactory;
import org.rstudio.studio.client.common.crypto.CryptoServerOperations;
import org.rstudio.studio.client.common.debugging.BreakpointManager;
import org.rstudio.studio.client.common.debugging.DebugCommander;
import org.rstudio.studio.client.common.debugging.DebuggingServerOperations;
import org.rstudio.studio.client.common.dependencies.DependencyManager;
import org.rstudio.studio.client.common.dependencies.model.DependencyServerOperations;
import org.rstudio.studio.client.common.filetypes.FileTypeCommands;
import org.rstudio.studio.client.common.latex.LatexProgramRegistry;
import org.rstudio.studio.client.common.mathjax.MathJaxLoader;
import org.rstudio.studio.client.common.mirrors.DefaultCRANMirror;
import org.rstudio.studio.client.common.mirrors.model.MirrorsServerOperations;
import org.rstudio.studio.client.common.r.roxygen.RoxygenServerOperations;
import org.rstudio.studio.client.common.rnw.RnwWeaveRegistry;
import org.rstudio.studio.client.common.rpubs.model.RPubsServerOperations;
import org.rstudio.studio.client.common.rstudioapi.RStudioAPI;
import org.rstudio.studio.client.common.vcs.AskPassManager;
import org.rstudio.studio.client.common.rstudioapi.AskSecretManager;
import org.rstudio.studio.client.common.rstudioapi.model.RStudioAPIServerOperations;
import org.rstudio.studio.client.common.satellite.Satellite;
import org.rstudio.studio.client.common.satellite.SatelliteManager;
import org.rstudio.studio.client.common.shiny.model.ShinyServerOperations;
import org.rstudio.studio.client.common.spelling.model.SpellingServerOperations;
import org.rstudio.studio.client.common.synctex.Synctex;
import org.rstudio.studio.client.common.synctex.model.SynctexServerOperations;
import org.rstudio.studio.client.common.vcs.GitServerOperations;
import org.rstudio.studio.client.common.vcs.SVNServerOperations;
import org.rstudio.studio.client.common.vcs.VCSServerOperations;
import org.rstudio.studio.client.common.vcs.ignore.Ignore;
import org.rstudio.studio.client.common.vcs.ignore.IgnoreDialog;
import org.rstudio.studio.client.htmlpreview.HTMLPreview;
import org.rstudio.studio.client.htmlpreview.HTMLPreviewPresenter;
import org.rstudio.studio.client.htmlpreview.model.HTMLPreviewServerOperations;
import org.rstudio.studio.client.htmlpreview.ui.HTMLPreviewApplicationView;
import org.rstudio.studio.client.htmlpreview.ui.HTMLPreviewApplicationWindow;
import org.rstudio.studio.client.htmlpreview.ui.HTMLPreviewPanel;
import org.rstudio.studio.client.packrat.model.PackratServerOperations;
import org.rstudio.studio.client.pdfviewer.PDFViewer;
import org.rstudio.studio.client.projects.Projects;
import org.rstudio.studio.client.projects.model.ProjectTemplateRegistryProvider;
import org.rstudio.studio.client.projects.model.ProjectTemplateServerOperations;
import org.rstudio.studio.client.projects.model.ProjectsServerOperations;
import org.rstudio.studio.client.rmarkdown.RmdOutput;
import org.rstudio.studio.client.rmarkdown.RmdOutputView;
import org.rstudio.studio.client.rmarkdown.model.RMarkdownServerOperations;
import org.rstudio.studio.client.rmarkdown.ui.RmdOutputPanel;
import org.rstudio.studio.client.rmarkdown.ui.RmdOutputPresenter;
import org.rstudio.studio.client.rmarkdown.ui.RmdOutputWindow;
import org.rstudio.studio.client.rsconnect.RSConnect;
import org.rstudio.studio.client.rsconnect.model.PlotPublishMRUList;
import org.rstudio.studio.client.rsconnect.model.RSConnectServerOperations;
import org.rstudio.studio.client.rsconnect.ui.RSAccountConnector;
import org.rstudio.studio.client.server.Server;
import org.rstudio.studio.client.server.remote.RemoteServer;
import org.rstudio.studio.client.shiny.ShinyApplication;
import org.rstudio.studio.client.shiny.ShinyApplicationPresenter;
import org.rstudio.studio.client.shiny.ui.ShinyApplicationPanel;
import org.rstudio.studio.client.shiny.ui.ShinyApplicationView;
import org.rstudio.studio.client.shiny.ui.ShinyApplicationWindow;
import org.rstudio.studio.client.vcs.VCSApplicationView;
import org.rstudio.studio.client.vcs.ui.VCSApplicationWindow;
import org.rstudio.studio.client.workbench.ClientStateUpdater;
import org.rstudio.studio.client.workbench.WorkbenchContext;
import org.rstudio.studio.client.workbench.WorkbenchListManager;
import org.rstudio.studio.client.workbench.WorkbenchMainView;
import org.rstudio.studio.client.workbench.addins.AddinsServerOperations;
import org.rstudio.studio.client.workbench.codesearch.CodeSearch;
import org.rstudio.studio.client.workbench.codesearch.model.CodeSearchServerOperations;
import org.rstudio.studio.client.workbench.codesearch.ui.CodeSearchWidget;
import org.rstudio.studio.client.workbench.commands.Commands;
import org.rstudio.studio.client.workbench.model.MetaServerOperations;
import org.rstudio.studio.client.workbench.model.Session;
import org.rstudio.studio.client.workbench.model.WorkbenchListsServerOperations;
import org.rstudio.studio.client.workbench.model.WorkbenchServerOperations;
import org.rstudio.studio.client.workbench.prefs.model.PrefsServerOperations;
import org.rstudio.studio.client.workbench.snippets.SnippetServerOperations;
import org.rstudio.studio.client.workbench.ui.PaneManager;
import org.rstudio.studio.client.workbench.ui.WorkbenchScreen;
import org.rstudio.studio.client.workbench.ui.WorkbenchTab;
import org.rstudio.studio.client.workbench.views.buildtools.BuildPresenter;
import org.rstudio.studio.client.workbench.views.buildtools.BuildPane;
import org.rstudio.studio.client.workbench.views.buildtools.BuildTab;
import org.rstudio.studio.client.workbench.views.buildtools.model.BuildServerOperations;
import org.rstudio.studio.client.workbench.views.choosefile.ChooseFile;
import org.rstudio.studio.client.workbench.views.choosefile.model.ChooseFileServerOperations;
import org.rstudio.studio.client.workbench.views.connections.ConnectionsPresenter;
import org.rstudio.studio.client.workbench.views.connections.ConnectionsTab;
import org.rstudio.studio.client.workbench.views.connections.model.ConnectionsServerOperations;
import org.rstudio.studio.client.workbench.views.connections.ui.ConnectionsPane;
import org.rstudio.studio.client.workbench.views.console.ConsolePane;
import org.rstudio.studio.client.workbench.views.console.model.ConsoleServerOperations;
import org.rstudio.studio.client.workbench.views.console.shell.Shell;
import org.rstudio.studio.client.workbench.views.console.shell.ShellPane;
import org.rstudio.studio.client.workbench.views.console.shell.assist.HelpStrategy;
import org.rstudio.studio.client.workbench.views.data.Data;
import org.rstudio.studio.client.workbench.views.data.DataPane;
import org.rstudio.studio.client.workbench.views.data.DataTab;
import org.rstudio.studio.client.workbench.views.data.model.DataServerOperations;
import org.rstudio.studio.client.workbench.views.edit.Edit;
import org.rstudio.studio.client.workbench.views.edit.model.EditServerOperations;
import org.rstudio.studio.client.workbench.views.edit.ui.EditView;
import org.rstudio.studio.client.workbench.views.environment.EnvironmentPane;
import org.rstudio.studio.client.workbench.views.environment.EnvironmentPresenter;
import org.rstudio.studio.client.workbench.views.environment.EnvironmentTab;
import org.rstudio.studio.client.workbench.views.environment.dataimport.DataImportPresenter;
import org.rstudio.studio.client.workbench.views.environment.model.EnvironmentServerOperations;
import org.rstudio.studio.client.workbench.views.files.Files;
import org.rstudio.studio.client.workbench.views.files.FilesPane;
import org.rstudio.studio.client.workbench.views.files.FilesTab;
import org.rstudio.studio.client.workbench.views.files.model.FilesServerOperations;
import org.rstudio.studio.client.workbench.views.output.find.FindOutputPane;
import org.rstudio.studio.client.workbench.views.output.find.FindOutputPresenter;
import org.rstudio.studio.client.workbench.views.output.find.FindOutputTab;
import org.rstudio.studio.client.workbench.views.output.find.model.FindInFilesServerOperations;
import org.rstudio.studio.client.workbench.views.output.lint.model.LintServerOperations;
import org.rstudio.studio.client.workbench.views.output.markers.MarkersOutputPane;
import org.rstudio.studio.client.workbench.views.output.markers.MarkersOutputPresenter;
import org.rstudio.studio.client.workbench.views.output.markers.MarkersOutputTab;
import org.rstudio.studio.client.workbench.views.output.markers.model.MarkersServerOperations;
import org.rstudio.studio.client.workbench.views.output.renderrmd.RenderRmdOutputTab;
import org.rstudio.studio.client.workbench.views.output.rsconnectdeploy.RSConnectDeployOutputTab;
import org.rstudio.studio.client.workbench.views.output.sourcecpp.SourceCppOutputPane;
import org.rstudio.studio.client.workbench.views.output.sourcecpp.SourceCppOutputPresenter;
import org.rstudio.studio.client.workbench.views.output.sourcecpp.SourceCppOutputTab;
import org.rstudio.studio.client.workbench.views.output.tests.TestsOutputTab;
import org.rstudio.studio.client.workbench.views.help.Help;
import org.rstudio.studio.client.workbench.views.help.HelpPane;
import org.rstudio.studio.client.workbench.views.help.HelpTab;
import org.rstudio.studio.client.workbench.views.help.model.HelpServerOperations;
import org.rstudio.studio.client.workbench.views.help.search.HelpSearch;
import org.rstudio.studio.client.workbench.views.help.search.HelpSearchWidget;
import org.rstudio.studio.client.workbench.views.history.History;
import org.rstudio.studio.client.workbench.views.history.HistoryTab;
import org.rstudio.studio.client.workbench.views.history.model.HistoryServerOperations;
import org.rstudio.studio.client.workbench.views.history.view.HistoryPane;
import org.rstudio.studio.client.workbench.views.jobs.JobsPresenter;
import org.rstudio.studio.client.workbench.views.jobs.JobsTab;
import org.rstudio.studio.client.workbench.views.jobs.model.JobsServerOperations;
import org.rstudio.studio.client.workbench.views.jobs.view.JobsPane;
import org.rstudio.studio.client.workbench.views.output.common.CompileOutputPane;
import org.rstudio.studio.client.workbench.views.output.common.CompileOutputPaneDisplay;
import org.rstudio.studio.client.workbench.views.output.common.CompileOutputPaneFactory;
import org.rstudio.studio.client.workbench.views.output.compilepdf.CompilePdfOutputTab;
import org.rstudio.studio.client.workbench.views.packages.Packages;
import org.rstudio.studio.client.workbench.views.packages.PackagesPane;
import org.rstudio.studio.client.workbench.views.packages.PackagesTab;
import org.rstudio.studio.client.workbench.views.packages.model.PackageProvidedExtensions;
import org.rstudio.studio.client.workbench.views.packages.model.PackagesServerOperations;
import org.rstudio.studio.client.workbench.views.plots.Plots;
import org.rstudio.studio.client.workbench.views.plots.PlotsPane;
import org.rstudio.studio.client.workbench.views.plots.PlotsTab;
import org.rstudio.studio.client.workbench.views.plots.model.PlotsServerOperations;
import org.rstudio.studio.client.workbench.views.presentation.Presentation;
import org.rstudio.studio.client.workbench.views.presentation.PresentationPane;
import org.rstudio.studio.client.workbench.views.presentation.PresentationTab;
import org.rstudio.studio.client.workbench.views.presentation.model.PresentationServerOperations;
import org.rstudio.studio.client.workbench.views.source.Source;
import org.rstudio.studio.client.workbench.views.source.SourcePane;
import org.rstudio.studio.client.workbench.views.source.SourceSatelliteView;
import org.rstudio.studio.client.workbench.views.source.SourceSatelliteWindow;
import org.rstudio.studio.client.workbench.views.source.SourceWindow;
import org.rstudio.studio.client.workbench.views.source.SourceWindowManager;
import org.rstudio.studio.client.workbench.views.source.editors.EditingTargetSource;
import org.rstudio.studio.client.workbench.views.source.editors.explorer.ObjectExplorerPresenter;
import org.rstudio.studio.client.workbench.views.source.editors.explorer.ObjectExplorerServerOperations;
import org.rstudio.studio.client.workbench.views.source.editors.profiler.ProfilerPresenter;
import org.rstudio.studio.client.workbench.views.source.editors.profiler.model.ProfilerServerOperations;
import org.rstudio.studio.client.workbench.views.source.editors.text.AceEditor;
import org.rstudio.studio.client.workbench.views.source.editors.text.ChunkSatelliteView;
import org.rstudio.studio.client.workbench.views.source.editors.text.ChunkSatelliteWindow;
import org.rstudio.studio.client.workbench.views.source.editors.text.ChunkWindowManager;
import org.rstudio.studio.client.workbench.views.source.editors.text.DocDisplay;
import org.rstudio.studio.client.workbench.views.source.editors.text.ace.AceEditorCommandDispatcher;
import org.rstudio.studio.client.workbench.views.source.model.CppServerOperations;
import org.rstudio.studio.client.workbench.views.source.model.SourceServerOperations;
import org.rstudio.studio.client.workbench.views.source.model.TexServerOperations;
import org.rstudio.studio.client.workbench.views.terminal.TerminalPane;
import org.rstudio.studio.client.workbench.views.terminal.TerminalTab;
import org.rstudio.studio.client.workbench.views.terminal.TerminalTabPresenter;
import org.rstudio.studio.client.workbench.views.vcs.VCSTab;
import org.rstudio.studio.client.workbench.views.vcs.common.diff.LineTablePresenter;
import org.rstudio.studio.client.workbench.views.vcs.common.diff.LineTableView;
import org.rstudio.studio.client.workbench.views.vcs.dialog.HistoryPanel;
import org.rstudio.studio.client.workbench.views.vcs.dialog.HistoryPresenter;
import org.rstudio.studio.client.workbench.views.vcs.dialog.ReviewPresenter;
import org.rstudio.studio.client.workbench.views.vcs.dialog.ReviewPresenterImpl;
import org.rstudio.studio.client.workbench.views.vcs.git.GitPane;
import org.rstudio.studio.client.workbench.views.vcs.git.GitPresenter;
import org.rstudio.studio.client.workbench.views.vcs.git.dialog.GitReviewPanel;
import org.rstudio.studio.client.workbench.views.vcs.git.dialog.GitReviewPresenter;
import org.rstudio.studio.client.workbench.views.vcs.svn.SVNPane;
import org.rstudio.studio.client.workbench.views.vcs.svn.SVNPresenter;
import org.rstudio.studio.client.workbench.views.vcs.svn.dialog.SVNReviewPanel;
import org.rstudio.studio.client.workbench.views.vcs.svn.dialog.SVNReviewPresenter;
import org.rstudio.studio.client.workbench.views.viewer.ViewerPane;
import org.rstudio.studio.client.workbench.views.viewer.ViewerPresenter;
import org.rstudio.studio.client.workbench.views.viewer.ViewerTab;
import org.rstudio.studio.client.workbench.views.viewer.model.ViewerServerOperations;

public class RStudioGinModule extends AbstractGinModule
{
   @Override
   protected void configure()
   {
      bind(EventBus.class).in(Singleton.class);
      bind(Session.class).in(Singleton.class);
      bind(Projects.class).in(Singleton.class);
      bind(Satellite.class).in(Singleton.class);
      bind(SatelliteManager.class).in(Singleton.class);
      bind(AskPassManager.class).in(Singleton.class);
      bind(ProfilerPresenter.class).in(Singleton.class);
      bind(ObjectExplorerPresenter.class).asEagerSingleton();
      bind(WorkbenchContext.class).asEagerSingleton();
      bind(PaneManager.class).in(Singleton.class);
      bind(DependencyManager.class).asEagerSingleton();
      bind(WorkbenchListManager.class).asEagerSingleton();
      bind(ApplicationQuit.class).asEagerSingleton();
      bind(ApplicationInterrupt.class).asEagerSingleton();
      bind(ApplicationVisibility.class).asEagerSingleton();
      bind(ClientStateUpdater.class).asEagerSingleton();
      bind(ConsoleProcessFactory.class).asEagerSingleton();
      bind(RnwWeaveRegistry.class).asEagerSingleton();
      bind(LatexProgramRegistry.class).asEagerSingleton();
      bind(Commands.class).in(Singleton.class);
      bind(DefaultCRANMirror.class).in(Singleton.class);
      bind(ChooseFile.class).in(Singleton.class);
      bind(ConsoleDispatcher.class).in(Singleton.class);
      bind(FileTypeCommands.class).in(Singleton.class);
      bind(Synctex.class).in(Singleton.class);
      bind(PDFViewer.class).in(Singleton.class);
      bind(HTMLPreview.class).in(Singleton.class);      
      bind(ShinyApplication.class).in(Singleton.class);      
      bind(BreakpointManager.class).asEagerSingleton();
      bind(DebugCommander.class).asEagerSingleton();
      bind(ShortcutViewer.class).asEagerSingleton();
      bind(RSConnect.class).asEagerSingleton();
      bind(RmdOutput.class).in(Singleton.class);
      bind(HelpStrategy.class).in(Singleton.class);
      bind(RSAccountConnector.class).in(Singleton.class);
      bind(PlotPublishMRUList.class).asEagerSingleton();
      bind(SourceWindowManager.class).in(Singleton.class);
      bind(SourceWindow.class).in(Singleton.class);
      bind(EditorCommandManager.class).in(Singleton.class);
      bind(UserCommandManager.class).in(Singleton.class);
      bind(ApplicationCommandManager.class).in(Singleton.class);
      bind(CodeSearchLauncher.class).in(Singleton.class);
      bind(AceEditorCommandDispatcher.class).asEagerSingleton();
      bind(DataImportPresenter.class).in(Singleton.class);
      bind(MathJaxLoader.class).asEagerSingleton();
      bind(ProjectTemplateRegistryProvider.class).in(Singleton.class);
      bind(PackageProvidedExtensions.class).asEagerSingleton();
      bind(JavaScriptEventHistory.class).asEagerSingleton();

      bind(ApplicationView.class).to(ApplicationWindow.class)
            .in(Singleton.class) ;
      
      bind(VCSApplicationView.class).to(VCSApplicationWindow.class)
            .in(Singleton.class);
      bind(ReviewPresenter.class).to(ReviewPresenterImpl.class);
      
      bind(HTMLPreviewApplicationView.class).to(HTMLPreviewApplicationWindow.class);
      bind(ShinyApplicationView.class).to(ShinyApplicationWindow.class);
      bind(RmdOutputView.class).to(RmdOutputWindow.class);
      bind(SourceSatelliteView.class).to(SourceSatelliteWindow.class);
      
      bind(Server.class).to(RemoteServer.class) ;
      bind(WorkbenchServerOperations.class).to(RemoteServer.class) ;

      bind(EditingTargetSource.class).to(EditingTargetSource.Impl.class);

      // Bind workbench views
      bindPane("Console", ConsolePane.class); // eager loaded
      bind(Source.Display.class).to(SourcePane.class);
      bind(TerminalTabPresenter.Display.class).to(TerminalPane.class);
      bind(History.Display.class).to(HistoryPane.class);
      bind(Data.Display.class).to(DataPane.class);
      bind(Files.Display.class).to(FilesPane.class);
      bind(Plots.Display.class).to(PlotsPane.class);
      bind(Packages.Display.class).to(PackagesPane.class);
      bind(Help.Display.class).to(HelpPane.class);
      bind(Edit.Display.class).to(EditView.class);
      bind(GitPresenter.Display.class).to(GitPane.class);
      bind(SVNPresenter.Display.class).to(SVNPane.class);
      bind(BuildPresenter.Display.class).to(BuildPane.class);
      bind(Presentation.Display.class).to(PresentationPane.class);
      bind(EnvironmentPresenter.Display.class).to(EnvironmentPane.class);
      bind(ViewerPresenter.Display.class).to(ViewerPane.class);
      bind(ConnectionsPresenter.Display.class).to(ConnectionsPane.class);
      bind(Ignore.Display.class).to(IgnoreDialog.class);
      bind(FindOutputPresenter.Display.class).to(FindOutputPane.class);
      bind(SourceCppOutputPresenter.Display.class).to(SourceCppOutputPane.class);
      bind(MarkersOutputPresenter.Display.class).to(MarkersOutputPane.class);
      bind(JobsPresenter.Display.class).to(JobsPane.class);
      bindTab("History", HistoryTab.class);
      bindTab("Data", DataTab.class);
      bindTab("Files", FilesTab.class);
      bindTab("Plots", PlotsTab.class);
      bindTab("Packages", PackagesTab.class);
      bindTab("Help", HelpTab.class);
      bindTab("VCS", VCSTab.class);
      bindTab("Build", BuildTab.class);
      bindTab("Presentation", PresentationTab.class);
      bindTab("Environment", EnvironmentTab.class);
      bindTab("Viewer", ViewerTab.class);
      bindTab("Connections", ConnectionsTab.class);
      bindTab("Compile PDF", CompilePdfOutputTab.class);
      bindTab("R Markdown", RenderRmdOutputTab.class);
      bindTab("Find", FindOutputTab.class);
      bindTab("Source Cpp", SourceCppOutputTab.class);
      bindTab("Deploy", RSConnectDeployOutputTab.class);
      bindTab("Markers", MarkersOutputTab.class);
      bindTab("Terminal", TerminalTab.class);
<<<<<<< HEAD
      bindTab("Jobs", JobsTab.class);
=======
      bindTab("Tests", TestsOutputTab.class);
>>>>>>> bbbc971f

      bind(Shell.Display.class).to(ShellPane.class) ;
           
      bind(HelpSearch.Display.class).to(HelpSearchWidget.class) ;
      bind(CodeSearch.Display.class).to(CodeSearchWidget.class);

      bind(GitReviewPresenter.Display.class).to(GitReviewPanel.class);
      bind(SVNReviewPresenter.Display.class).to(SVNReviewPanel.class);
      bind(LineTablePresenter.Display.class).to(LineTableView.class);
      bind(HistoryPresenter.DisplayBuilder.class).to(
                                                    HistoryPanel.Builder.class);
      
      bind(HTMLPreviewPresenter.Display.class).to(HTMLPreviewPanel.class);
      bind(ShinyApplicationPresenter.Display.class).to(ShinyApplicationPanel.class);
      bind(RmdOutputPresenter.Display.class).to(RmdOutputPanel.class);
      
      bind(GlobalDisplay.class)
            .to(DefaultGlobalDisplay.class)
            .in(Singleton.class) ;

      bind(ApplicationServerOperations.class).to(RemoteServer.class) ;
      bind(ChooseFileServerOperations.class).to(RemoteServer.class) ;
      bind(CodeToolsServerOperations.class).to(RemoteServer.class) ;
      bind(ConsoleServerOperations.class).to(RemoteServer.class) ;
      bind(SourceServerOperations.class).to(RemoteServer.class) ;
      bind(DataServerOperations.class).to(RemoteServer.class);
      bind(FilesServerOperations.class).to(RemoteServer.class) ;
      bind(HistoryServerOperations.class).to(RemoteServer.class) ;
      bind(PlotsServerOperations.class).to(RemoteServer.class) ;
      bind(PackagesServerOperations.class).to(RemoteServer.class) ;
      bind(HelpServerOperations.class).to(RemoteServer.class) ;
      bind(EditServerOperations.class).to(RemoteServer.class) ;
      bind(MirrorsServerOperations.class).to(RemoteServer.class);
      bind(VCSServerOperations.class).to(RemoteServer.class);
      bind(GitServerOperations.class).to(RemoteServer.class);
      bind(SVNServerOperations.class).to(RemoteServer.class);
      bind(PrefsServerOperations.class).to(RemoteServer.class);
      bind(ProjectsServerOperations.class).to(RemoteServer.class);
      bind(CodeSearchServerOperations.class).to(RemoteServer.class);
      bind(WorkbenchListsServerOperations.class).to(RemoteServer.class);
      bind(CryptoServerOperations.class).to(RemoteServer.class);
      bind(TexServerOperations.class).to(RemoteServer.class);
      bind(SpellingServerOperations.class).to(RemoteServer.class);
      bind(CompilePdfServerOperations.class).to(RemoteServer.class);
      bind(FindInFilesServerOperations.class).to(RemoteServer.class);
      bind(SynctexServerOperations.class).to(RemoteServer.class);
      bind(HTMLPreviewServerOperations.class).to(RemoteServer.class);
      bind(ShinyServerOperations.class).to(RemoteServer.class);
      bind(RSConnectServerOperations.class).to(RemoteServer.class);
      bind(RPubsServerOperations.class).to(RemoteServer.class);
      bind(BuildServerOperations.class).to(RemoteServer.class);
      bind(PresentationServerOperations.class).to(RemoteServer.class);
      bind(EnvironmentServerOperations.class).to(RemoteServer.class);
      bind(DebuggingServerOperations.class).to(RemoteServer.class);
      bind(MetaServerOperations.class).to(RemoteServer.class);
      bind(ViewerServerOperations.class).to(RemoteServer.class);
      bind(ConnectionsServerOperations.class).to(RemoteServer.class);
      bind(ProfilerServerOperations.class).to(RemoteServer.class);
      bind(RMarkdownServerOperations.class).to(RemoteServer.class);
      bind(DependencyServerOperations.class).to(RemoteServer.class);
      bind(PackratServerOperations.class).to(RemoteServer.class);
      bind(CppServerOperations.class).to(RemoteServer.class);
      bind(MarkersServerOperations.class).to(RemoteServer.class);
      bind(LintServerOperations.class).to(RemoteServer.class);
      bind(RoxygenServerOperations.class).to(RemoteServer.class);
      bind(SnippetServerOperations.class).to(RemoteServer.class);
      bind(AddinsServerOperations.class).to(RemoteServer.class);
      bind(ProjectTemplateServerOperations.class).to(RemoteServer.class);
      bind(ObjectExplorerServerOperations.class).to(RemoteServer.class);
      bind(JobsServerOperations.class).to(RemoteServer.class);
      bind(DesktopInfo.class).asEagerSingleton();

      bind(WorkbenchMainView.class).to(WorkbenchScreen.class) ;

      bind(DocDisplay.class).to(AceEditor.class);
      
      install(new GinFactoryModuleBuilder()
         .implement(CompileOutputPaneDisplay.class, CompileOutputPane.class)
         .build(CompileOutputPaneFactory.class));

      bind(ChunkWindowManager.class).in(Singleton.class);
      bind(ChunkSatelliteView.class).to(ChunkSatelliteWindow.class);
      bind(RStudioAPI.class).asEagerSingleton();
      bind(RStudioAPIServerOperations.class).to(RemoteServer.class);

      bind(AskSecretManager.class).in(Singleton.class);
   }

   private <T extends WorkbenchTab> void bindTab(String name, Class<T> clazz)
   {
      bind(WorkbenchTab.class).annotatedWith(Names.named(name)).to(clazz);
   }

   private <T extends Widget> void bindPane(String name, Class<T> clazz)
   {
      bind(Widget.class).annotatedWith(Names.named(name)).to(clazz);
   }
}<|MERGE_RESOLUTION|>--- conflicted
+++ resolved
@@ -350,11 +350,8 @@
       bindTab("Deploy", RSConnectDeployOutputTab.class);
       bindTab("Markers", MarkersOutputTab.class);
       bindTab("Terminal", TerminalTab.class);
-<<<<<<< HEAD
+      bindTab("Tests", TestsOutputTab.class);
       bindTab("Jobs", JobsTab.class);
-=======
-      bindTab("Tests", TestsOutputTab.class);
->>>>>>> bbbc971f
 
       bind(Shell.Display.class).to(ShellPane.class) ;
            
