--- conflicted
+++ resolved
@@ -521,11 +521,7 @@
       getPos: () => this.getPos(),
       scrollIntoView: ele => this.scrollIntoView(ele),
       scrollCursorIntoView: () => this.scrollCursorIntoView(),
-<<<<<<< HEAD
-      getTextContent: () => { return this.node.textContent; }
-=======
       getTextContent: () => this.node.textContent
->>>>>>> 81abeaeb
     });
 
     // populate initial contents
