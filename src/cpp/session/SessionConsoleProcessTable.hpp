--- conflicted
+++ resolved
@@ -64,26 +64,9 @@
 // Initialize ConsoleProcess list and APIs
 core::Error internalInitialize();
 
-<<<<<<< HEAD
-// Create ConsoleProcess for an interative terminal. Final parameter returns handle.
-core::Error createTerminalConsoleProc(
-      TerminalShell::TerminalShellType shellType,
-      int cols,
-      int rows,
-      const std::string& termHandle, // empty if starting a new terminal
-      const std::string& termCaption,
-      const std::string& termTitle,
-      int termSequence,
-      bool altBufferActive,
-      const std::string& currentDir,
-      bool zombie,
-      bool trackEnv,
-      std::string* pHandle);
-=======
 // Create a ConsoleProcess and add it to the table. Final parameter returns handle.
 core::Error createTerminalConsoleProc(boost::shared_ptr<ConsoleProcessInfo> cpi,
                                       std::string* pHandle);
->>>>>>> d4889987
 
 // Create a ConsoleProcess for a non-interactive job displayed in the terminal. Final parameter
 // returns handle.
