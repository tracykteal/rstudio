/*
 * JobsApi.hpp
 *
 * Copyright (C) 2009-18 by RStudio, Inc.
 *
 * Unless you have received this program directly from RStudio pursuant
 * to the terms of a commercial license agreement with RStudio, then
 * this program is licensed to you under the terms of version 3 of the
 * GNU Affero General Public License. This program is distributed WITHOUT
 * ANY EXPRESS OR IMPLIED WARRANTY, INCLUDING THOSE OF NON-INFRINGEMENT,
 * MERCHANTABILITY OR FITNESS FOR A PARTICULAR PURPOSE. Please refer to the
 * AGPL (http://www.gnu.org/licenses/agpl-3.0.txt) for more details.
 *
 */

#ifndef SESSION_JOBS_HPP
#define SESSION_JOBS_HPP

#include "Job.hpp"

namespace rstudio {
namespace core {
   class Error;
}
}
 
namespace rstudio {
namespace session {
namespace modules {      
namespace jobs {

boost::shared_ptr<Job> addJob(
      const std::string& name,
      const std::string& status,
      const std::string& group,
      int progress,
      JobState state,
      bool autoRemove,
<<<<<<< HEAD
      SEXP actions);
=======
      bool show);
>>>>>>> 6f887460

void removeJob(boost::shared_ptr<Job> pJob);

bool lookupJob(const std::string& id, boost::shared_ptr<Job> *pJob);

void setJobProgress(boost::shared_ptr<Job> pJob, int units);

void setJobProgressMax(boost::shared_ptr<Job> pJob, int max);

void setJobState(boost::shared_ptr<Job> pJob, JobState state);

void setJobStatus(boost::shared_ptr<Job> pJob, const std::string& status);

core::json::Object jobsAsJson();

void removeAllJobs();

void removeCompletedJobs();

void endAllJobStreaming();

bool localJobsRunning();

} // namespace jobs
} // namespace modules
} // namespace session
} // namespace rstudio

#endif<|MERGE_RESOLUTION|>--- conflicted
+++ resolved
@@ -36,11 +36,8 @@
       int progress,
       JobState state,
       bool autoRemove,
-<<<<<<< HEAD
-      SEXP actions);
-=======
+      SEXP actions,
       bool show);
->>>>>>> 6f887460
 
 void removeJob(boost::shared_ptr<Job> pJob);
 
