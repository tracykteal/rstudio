--- conflicted
+++ resolved
@@ -50,14 +50,6 @@
 #include "SessionWorkbench.hpp"
 #include "SessionGit.hpp"
 
-<<<<<<< HEAD
-using namespace core;
-using namespace core::shell_utils;
-using namespace rsession::modules::vcs_utils;
-using namespace rsession::console_process;
-
-namespace rsession {
-=======
 using namespace rstudio::core;
 using namespace rstudio::core::shell_utils;
 using namespace rstudio::session::modules::vcs_utils;
@@ -65,7 +57,6 @@
 
 namespace rstudio {
 namespace session {
->>>>>>> 41b8cc23
 namespace modules {
 namespace svn {
 
