--- conflicted
+++ resolved
@@ -1284,8 +1284,6 @@
    )
    
 })
-<<<<<<< HEAD
-=======
 
 .rs.addFunction("asLookupEnv", function(vector)
 {
@@ -1431,5 +1429,4 @@
       return(result[[1]])
    
    result
-})
->>>>>>> f8510b08
+})