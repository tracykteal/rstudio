--- conflicted
+++ resolved
@@ -106,13 +106,8 @@
    paste(packrat:::buildSnapshotHookCall(dir), collapse = "; ")
 })
 
-<<<<<<< HEAD
 .rs.addFunction("pendingActions", function(action, dir) {
    capture.output(msgs <- packrat:::getActionMessages(action, dir))
-=======
-.rs.addFunction("pendingRestoreActions", function(dir) {
-   msgs <- packrat:::getActionMessages("restore", dir)
->>>>>>> f4f2f139
    # Transform NAs into explicit missing text
    for (i in seq_along(msgs)) {
       msgs[[i]][ is.na(msgs[[i]]) ] <- "<missing>"
