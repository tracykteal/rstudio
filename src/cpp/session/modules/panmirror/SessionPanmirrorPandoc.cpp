/*
 * SessionPanmirrorPandoc.cpp
 *
 * Copyright (C) 2009-16 by RStudio, Inc.
 *
 * Unless you have received this program directly from RStudio pursuant
 * to the terms of a commercial license agreement with RStudio, then
 * this program is licensed to you under the terms of version 3 of the
 * GNU Affero General Public License. This program is distributed WITHOUT
 * ANY EXPRESS OR IMPLIED WARRANTY, INCLUDING THOSE OF NON-INFRINGEMENT,
 * MERCHANTABILITY OR FITNESS FOR A PARTICULAR PURPOSE. Please refer to the
 * AGPL (http://www.gnu.org/licenses/agpl-3.0.txt) for more details.
 *
 */

#include "SessionPanmirrorPandoc.hpp"


#include <shared_core/Error.hpp>
#include <core/Exec.hpp>
#include <core/json/JsonRpc.hpp>
#include <core/StringUtils.hpp>

#include <core/system/Process.hpp>

#include <session/SessionModuleContext.hpp>

using namespace rstudio::core;

namespace rstudio {
namespace session {
namespace modules {
namespace panmirror {
namespace pandoc {

namespace {

<<<<<<< HEAD
std::string pandocBinary(const std::string& binary)
{
#ifndef WIN32
   std::string target = binary;
#else
   std::string target = binary + ".exe";
#endif
  FilePath pandocPath = FilePath(core::system::getenv("RSTUDIO_PANDOC")).completeChildPath(target);
  return string_utils::utf8ToSystem(pandocPath.getAbsolutePath());
}

std::string pandocPath()
{
   return pandocBinary("pandoc");
}

std::string pandocCiteprocPath()
{
   return pandocBinary("pandoc-citeproc");
}

std::string resolvePandocInputFile(const std::string &file)
{
  const FilePath filePath = module_context::resolveAliasedPath(file);
  return string_utils::utf8ToSystem(filePath.getAbsolutePath());
}

core::system::ProcessOptions pandocOptions()
{
   core::system::ProcessOptions options;
   options.terminateChildren = true;
   return options;
}

Error runPandoc(const std::vector<std::string>& args, const std::string& input, core::system::ProcessResult* pResult)
{
   core::system::ProcessOptions options;
   options.terminateChildren = true;

   return core::system::runProgram(
      pandocPath(),
      args,
      input,
      pandocOptions(),
      pResult
   );
}

Error runAsync(const std::string& executablePath,
                     const std::vector<std::string>& args,
                     const std::string&input,
                     const boost::function<void(const core::system::ProcessResult&)>& onCompleted)
{
   core::system::ProcessOptions options;
   options.terminateChildren = true;

   return module_context::processSupervisor().runProgram(
      executablePath,
      args,
      input,
      pandocOptions(),
      onCompleted
   );
}

Error runPandocAsync(const std::vector<std::string>& args,
                     const std::string&input,
                     const boost::function<void(const core::system::ProcessResult&)>& onCompleted)
{
   return runAsync(pandocPath(), args, input, onCompleted);
}

Error runPandocCiteprocAsync(const std::vector<std::string>& args,
                             const std::string&input,
                             const boost::function<void(const core::system::ProcessResult&)>& onCompleted)
{
   return runAsync(pandocCiteprocPath(), args, input, onCompleted);
}

=======
>>>>>>> b46b416a
Error readOptionsParam(const json::Array& options, std::vector<std::string>* pOptions)
{
   for(json::Array::Iterator
         it = options.begin();
         it != options.end();
         ++it)
   {
      if ((*it).getType() != json::Type::STRING)
         return Error(json::errc::ParamTypeMismatch, ERROR_LOCATION);

      std::string option = (*it).getString() ;
      pOptions->push_back(option);
   }
   return Success();
}

void endAstToMarkdown(const json::JsonRpcFunctionContinuation& cont,
                      const core::system::ProcessResult& result)
{
   json::JsonRpcResponse response;
   if (result.exitStatus == EXIT_SUCCESS)
   {
      response.setResult(result.stdOut);
   }
   else
   {
      json::setProcessErrorResponse(result, ERROR_LOCATION, &response);
   }
   cont(Success(), &response);
}

void pandocAstToMarkdown(const json::JsonRpcRequest& request,
                         const json::JsonRpcFunctionContinuation& cont)
{
   // response object
   json::JsonRpcResponse response;

   // extract params
   json::Object jsonAst;
   std::string format;
   json::Array jsonOptions;
   Error error = json::readParams(request.params, &jsonAst, &format, &jsonOptions);
   if (error)
   {
      json::setErrorResponse(error, &response);
      cont(Success(), &response);
      return;
   }

   std::vector<std::string> options;
   error = readOptionsParam(jsonOptions, &options);
   if (error)
   {
      json::setErrorResponse(error, &response);
      cont(Success(), &response);
      return;
   }

   // build args
   std::vector<std::string> args;
   args.push_back("--from");
   args.push_back("json");
   args.push_back("--to");
   args.push_back(format);
   std::copy(options.begin(), options.end(), std::back_inserter(args));

   // run pandoc (async)
   error = module_context::runPandocAsync(args, jsonAst.write(), boost::bind(endAstToMarkdown, cont, _1));
   if (error)
   {
      json::setErrorResponse(error, &response);
      cont(Success(), &response);
   }
}

template <typename T>
bool readJsonValue(const std::string& output, T* pVal, json::JsonRpcResponse* pResponse)
{
   using namespace json;
   T jsonValue;
   Error error = jsonValue.parse(output);
   if (error)
   {
      Error parseError(boost::system::errc::state_not_recoverable,
                       errorMessage(error),
                       ERROR_LOCATION);
      json::setErrorResponse(parseError, pResponse);
      return false;
   }
   else if (!isType<T>(jsonValue))
   {
      Error outputError(boost::system::errc::state_not_recoverable,
                       "Unexpected JSON output from pandoc",
                       ERROR_LOCATION);
      json::setErrorResponse(outputError, pResponse);
      return false;
   }
   else
   {
      *pVal = jsonValue;
      return true;
   }
}


void endJsonObjectRequest(const json::JsonRpcFunctionContinuation& cont,
                          const core::system::ProcessResult& result)
{
   json::JsonRpcResponse response;
   if (result.exitStatus == EXIT_SUCCESS)
   {
      json::Object jsonObject;
      if (readJsonValue(result.stdOut, &jsonObject, &response))
        response.setResult(jsonObject);
   }
   else
   {
      json::setProcessErrorResponse(result, ERROR_LOCATION, &response);
   }
   cont(Success(), &response);
}

void pandocMarkdownToAst(const json::JsonRpcRequest& request,
                         const json::JsonRpcFunctionContinuation& cont)
{
   // response object
   json::JsonRpcResponse response;

   // extract params
   json::Array jsonOptions;
   std::string markdown, format;
   Error error = json::readParams(request.params, &markdown, &format, &jsonOptions);
   if (error)
   {
      json::setErrorResponse(error, &response);
      cont(Success(), &response);
      return;
   }
   std::vector<std::string> options;
   error = readOptionsParam(jsonOptions, &options);
   if (error)
   {
      json::setErrorResponse(error, &response);
      cont(Success(), &response);
      return;
   }

   // build args
   std::vector<std::string> args;
   args.push_back("--from");
   args.push_back(format);
   args.push_back("--to");
   args.push_back("json");
   std::copy(options.begin(), options.end(), std::back_inserter(args));

   // run pandoc
   core::system::ProcessResult result;
<<<<<<< HEAD
   error = runPandocAsync(args, markdown, boost::bind(endJsonObjectRequest, cont, _1));
=======
   error = module_context::runPandocAsync(args, markdown, boost::bind(endMarkdownToAst, cont, _1));
>>>>>>> b46b416a
   if (error)
   {
      json::setErrorResponse(error, &response);
      cont(Success(), &response);
      return;
   }
}


bool pandocCaptureOutput(const std::vector<std::string>& args,
                         const std::string& input,
                         std::string* pOutput,
                         json::JsonRpcResponse* pResponse)
{
   // run pandoc
   core::system::ProcessResult result;
   Error error = module_context::runPandoc(args, input, &result);
   if (error)
   {
      json::setErrorResponse(error, pResponse);
      return false;
   }
   else if (result.exitStatus != EXIT_SUCCESS)
   {
      json::setProcessErrorResponse(result, ERROR_LOCATION, pResponse);
      return false;
   }
   else
   {
      *pOutput = result.stdOut;
      return true;
   }
}

bool pandocCaptureOutput(const std::string& arg, std::string* pOutput, json::JsonRpcResponse* pResponse)
{
   std::vector<std::string> args;
   args.push_back(arg);
   return pandocCaptureOutput(args, "", pOutput, pResponse);
}

void pandocGetCapabilities(const json::JsonRpcRequest&,
                           const json::JsonRpcFunctionContinuation& cont)
{

   // response object
   json::JsonRpcResponse response;

   // version
   std::string version;
   if (!pandocCaptureOutput("--version", &version, &response))
   {
      cont(Success(), &response);
      return;
   }

   // try for hit from cache of capabilities by version
   static std::map<std::string,json::Object> s_capabilitiesCache;
   std::map<std::string,json::Object>::const_iterator it = s_capabilitiesCache.find(version);
   if (it != s_capabilitiesCache.end())
   {
      response.setResult(it->second);
      cont(Success(), &response);
      return;
   }

   // api version
   std::vector<std::string> apiArgs;
   apiArgs.push_back("--to");
   apiArgs.push_back("json");
   std::string apiOutput;
   if (!pandocCaptureOutput(apiArgs, " ", &apiOutput, &response))
   {
      cont(Success(), &response);
      return;
   }
   json::Object jsonAst;
   if (!readJsonValue(apiOutput, &jsonAst, &response))
   {
      cont(Success(), &response);
      return;
   }

   // output formats
   json::Array apiVersion = jsonAst["pandoc-api-version"].getArray();
   std::string outputFormats;
   if (!pandocCaptureOutput("--list-output-formats", &outputFormats, &response))
   {
      cont(Success(), &response);
      return;
   }

   // highlight languages
   std::string highlightLanguages;
   if (!pandocCaptureOutput("--list-highlight-languages", &highlightLanguages, &response))
   {
      cont(Success(), &response);
      return;
   }

   // build capabilities response
   json::Object capabilities;
   capabilities["version"] = version;
   capabilities["api_version"] = apiVersion;
   capabilities["output_formats"] = outputFormats;
   capabilities["highlight_languages"] = highlightLanguages;

   // cache by version
   s_capabilitiesCache[version] = capabilities;

   // set response
   response.setResult(capabilities);
   cont(Success(), &response);
}


void pandocListExtensions(const json::JsonRpcRequest& request,
                          const json::JsonRpcFunctionContinuation& cont)
{
   // response object
   json::JsonRpcResponse response;

   // extract format
   std::string format;
   Error error = json::readParams(request.params, &format);
   if (error)
   {
     json::setErrorResponse(error, &response);
     cont(Success(), &response);
     return;
   }

   // build arg
   std::string arg =  "--list-extensions";
   if (!format.empty())
      arg += ('=' + format);


   std::string extensions;
   if (pandocCaptureOutput(arg, &extensions, &response))
   {
      response.setResult(extensions);
      cont(Success(), &response);
   }

}

std::string readCitationId(const json::Value& jsonValue)
{
   if (jsonValue.isObject())
   {
      std::string id;
      Error error = json::readObject(jsonValue.getObject(), "id", id);
      if (error)
         LOG_ERROR(error);
      return id;
   }
   return "";
}


// cache the last bibliography we returned along w/ the timestamps of the bibliography and csl file
class BiblioCache
{
public:
   static std::string etag(const std::string& biblio, const std::string& csl)
   {
      return etag(fileInfo(biblio), fileInfo(csl));
   }

public:
   void update(const json::Object& biblioJson, const std::string& biblio, const std::string& csl)
   {
      biblioJson_ = biblioJson;
      biblioFile_ = fileInfo(biblio);
      if (!csl.empty())
         cslFile_ = fileInfo(csl);
      else
         cslFile_ = core::FileInfo();
   }

   std::string etag()
   {
      std::ostringstream ostr;
      ostr << biblioFile_.absolutePath() << ":" << biblioFile_.lastWriteTime();
      ostr << cslFile_.absolutePath() << ":" << cslFile_.lastWriteTime();
      return ostr.str();
   }

   void setResponse(json::JsonRpcResponse* pResponse)
   {
      json::Object result;
      result["etag"] = etag();
      result["bibliography"] = biblioJson_;
      pResponse->setResult(result);
   }

private:

   static std::string etag(const FileInfo& biblio, const FileInfo& csl)
   {
      std::ostringstream ostr;
      ostr << biblio.absolutePath() << ":" << biblio.lastWriteTime();
      ostr << csl.absolutePath() << ":" << csl.lastWriteTime();
      return ostr.str();
   }

   static core::FileInfo fileInfo(const std::string& file)
   {
      return file.empty() ? FileInfo() : FileInfo(module_context::resolveAliasedPath(file));
   }

private:
   json::Object biblioJson_;
   core::FileInfo biblioFile_;
   core::FileInfo cslFile_;
};
BiblioCache s_biblioCache;


void pandocBiblioCompleted(const std::string& file,
                           const std::string& csl,
                           const json::Array& jsonCitations,
                           const json::JsonRpcFunctionContinuation& cont,
                           const core::system::ProcessResult& result)
{   
   json::JsonRpcResponse response;

   // read the html
   if (result.exitStatus == EXIT_SUCCESS)
   {
      // create bibliography
      json::Object biblio;
      biblio["sources"] = jsonCitations;
      biblio["html"] = result.stdOut;

      // cache last successful bibliograpy
      s_biblioCache.update(biblio, file, csl);

      // set response
      s_biblioCache.setResponse(&response);
   }
   else
   {
      json::setProcessErrorResponse(result, ERROR_LOCATION, &response);
   }

   cont(Success(), &response);
}


void citeprocCompleted(const std::string& commandLine,
                       const std::string& file,
                       json::Array& refBlocks,
                       const std::string& csl,
                       const json::JsonRpcFunctionContinuation& cont,
                       const core::system::ProcessResult& result)
{
   json::JsonRpcResponse response;
   if (result.exitStatus == EXIT_SUCCESS)
   {
      json::Array jsonCitations;
      if (readJsonValue(result.stdOut, &jsonCitations, &response))
      {
         // get the ids
         std::vector<std::string> ids;
         std::transform(jsonCitations.begin(), jsonCitations.end(), std::back_inserter(ids), readCitationId);

         // build a document to send to pandoc
         std::vector<std::string> lines;
         lines.push_back("---");
         lines.push_back("bibliography: " + resolvePandocInputFile(file));
         if (!csl.empty())
            lines.push_back("csl: " + resolvePandocInputFile(csl));
         if (ids.size() > 0)
         {
            lines.push_back("nocite: |");
            std::string nocite = "  ";
            for (std::vector<std::string>::size_type i = 0; i<ids.size(); i++)
            {
               const std::string& id = ids[i];
               if (!id.empty())
               {
                  if (i>0)
                    nocite += ", ";
                  nocite += ("@" + id);
               }
            }
            lines.push_back(nocite);
         }
         lines.push_back("---");
          
         // TODO: include any refBlocks (also nocite)
         std::string doc = boost::algorithm::join(lines, "\n");

         // run pandoc
         std::vector<std::string> args;
     
         // If we've received a command line bibliography file, include it
         // in the args
         if (commandLine.size() > 0) {
             args.push_back("--bibliography");
             args.push_back(commandLine);
         }
                   
         args.push_back("--to");
         args.push_back("html");
         args.push_back("--filter");
         args.push_back(pandocCiteprocPath());
         Error error = runPandocAsync(args, doc, boost::bind(pandocBiblioCompleted, file, csl, jsonCitations, cont, _1));
         if (error)
         {
            json::setErrorResponse(error, &response);
            cont(Success(), &response);
         }
      }
      else
      {
         cont(Success(), &response);
      }
   }
   else
   {
      json::setProcessErrorResponse(result, ERROR_LOCATION, &response);
      cont(Success(), &response);
   }
}

void pandocGetBibliography(const json::JsonRpcRequest& request,
                           const json::JsonRpcFunctionContinuation& cont)
{
   // response object
   json::JsonRpcResponse response;

   // extract params
   std::string commandLine, file, csl, etag;
   json::Array refBlocks;
   Error error = json::readParams(request.params, &commandLine, &file, &refBlocks, &csl, &etag);
   if (error)
   {
      json::setErrorResponse(error, &response);
      cont(Success(), &response);
      return;
   }

   // if the client, the filesystem, and the cache all agree on the etag then serve from cache
   if (etag == s_biblioCache.etag() && etag == BiblioCache::etag(file, csl))
   {
      s_biblioCache.setResponse(&response);
      cont(Success(), &response);
      return;
   }

   // TODO: We could now call this without a bibliography file (either with a command line only)
   // or refBlocks only. Need to deal with that.
    
   // build args
   std::vector<std::string> args;
   const FilePath filePath = module_context::resolveAliasedPath(file);
   args.push_back(string_utils::utf8ToSystem(filePath.getAbsolutePath()));
   args.push_back("--bib2json");

   // run pandoc-citeproc
   core::system::ProcessResult result;
   error = runPandocCiteprocAsync(args, "", boost::bind(citeprocCompleted, commandLine, file, refBlocks, csl, cont, _1));
   if (error)
   {
      json::setErrorResponse(error, &response);
      cont(Success(), &response);
   }
}



} // end anonymous namespace

Error initialize()
{
   ExecBlock initBlock;
   initBlock.addFunctions()
      (boost::bind(module_context::registerAsyncRpcMethod, "pandoc_get_capabilities", pandocGetCapabilities))
      (boost::bind(module_context::registerAsyncRpcMethod, "pandoc_ast_to_markdown", pandocAstToMarkdown))
      (boost::bind(module_context::registerAsyncRpcMethod, "pandoc_markdown_to_ast", pandocMarkdownToAst))
      (boost::bind(module_context::registerAsyncRpcMethod, "pandoc_list_extensions", pandocListExtensions))
      (boost::bind(module_context::registerAsyncRpcMethod, "pandoc_get_bibliography", pandocGetBibliography))
   ;
   return initBlock.execute();
}


} // end namespace pandoc
} // end namespace panmirror
} // end namespace modules
} // end namespace session
} // end namespace rstudio<|MERGE_RESOLUTION|>--- conflicted
+++ resolved
@@ -35,88 +35,12 @@
 
 namespace {
 
-<<<<<<< HEAD
-std::string pandocBinary(const std::string& binary)
-{
-#ifndef WIN32
-   std::string target = binary;
-#else
-   std::string target = binary + ".exe";
-#endif
-  FilePath pandocPath = FilePath(core::system::getenv("RSTUDIO_PANDOC")).completeChildPath(target);
-  return string_utils::utf8ToSystem(pandocPath.getAbsolutePath());
-}
-
-std::string pandocPath()
-{
-   return pandocBinary("pandoc");
-}
-
-std::string pandocCiteprocPath()
-{
-   return pandocBinary("pandoc-citeproc");
-}
-
 std::string resolvePandocInputFile(const std::string &file)
 {
   const FilePath filePath = module_context::resolveAliasedPath(file);
   return string_utils::utf8ToSystem(filePath.getAbsolutePath());
 }
 
-core::system::ProcessOptions pandocOptions()
-{
-   core::system::ProcessOptions options;
-   options.terminateChildren = true;
-   return options;
-}
-
-Error runPandoc(const std::vector<std::string>& args, const std::string& input, core::system::ProcessResult* pResult)
-{
-   core::system::ProcessOptions options;
-   options.terminateChildren = true;
-
-   return core::system::runProgram(
-      pandocPath(),
-      args,
-      input,
-      pandocOptions(),
-      pResult
-   );
-}
-
-Error runAsync(const std::string& executablePath,
-                     const std::vector<std::string>& args,
-                     const std::string&input,
-                     const boost::function<void(const core::system::ProcessResult&)>& onCompleted)
-{
-   core::system::ProcessOptions options;
-   options.terminateChildren = true;
-
-   return module_context::processSupervisor().runProgram(
-      executablePath,
-      args,
-      input,
-      pandocOptions(),
-      onCompleted
-   );
-}
-
-Error runPandocAsync(const std::vector<std::string>& args,
-                     const std::string&input,
-                     const boost::function<void(const core::system::ProcessResult&)>& onCompleted)
-{
-   return runAsync(pandocPath(), args, input, onCompleted);
-}
-
-Error runPandocCiteprocAsync(const std::vector<std::string>& args,
-                             const std::string&input,
-                             const boost::function<void(const core::system::ProcessResult&)>& onCompleted)
-{
-   return runAsync(pandocCiteprocPath(), args, input, onCompleted);
-}
-
-=======
->>>>>>> b46b416a
 Error readOptionsParam(const json::Array& options, std::vector<std::string>* pOptions)
 {
    for(json::Array::Iterator
@@ -274,11 +198,7 @@
 
    // run pandoc
    core::system::ProcessResult result;
-<<<<<<< HEAD
-   error = runPandocAsync(args, markdown, boost::bind(endJsonObjectRequest, cont, _1));
-=======
-   error = module_context::runPandocAsync(args, markdown, boost::bind(endMarkdownToAst, cont, _1));
->>>>>>> b46b416a
+   error = module_context::runPandocAsync(args, markdown, boost::bind(endJsonObjectRequest, cont, _1));
    if (error)
    {
       json::setErrorResponse(error, &response);
@@ -587,8 +507,8 @@
          args.push_back("--to");
          args.push_back("html");
          args.push_back("--filter");
-         args.push_back(pandocCiteprocPath());
-         Error error = runPandocAsync(args, doc, boost::bind(pandocBiblioCompleted, file, csl, jsonCitations, cont, _1));
+         args.push_back(module_context::pandocCiteprocPath());
+         Error error = module_context::runPandocAsync(args, doc, boost::bind(pandocBiblioCompleted, file, csl, jsonCitations, cont, _1));
          if (error)
          {
             json::setErrorResponse(error, &response);
@@ -643,7 +563,7 @@
 
    // run pandoc-citeproc
    core::system::ProcessResult result;
-   error = runPandocCiteprocAsync(args, "", boost::bind(citeprocCompleted, commandLine, file, refBlocks, csl, cont, _1));
+   error = module_context::runPandocCiteprocAsync(args, "", boost::bind(citeprocCompleted, commandLine, file, refBlocks, csl, cont, _1));
    if (error)
    {
       json::setErrorResponse(error, &response);
