/*
 * SessionClientEvent.hpp
 *
 * Copyright (C) 2009-12 by RStudio, Inc.
 *
 * Unless you have received this program directly from RStudio pursuant
 * to the terms of a commercial license agreement with RStudio, then
 * this program is licensed to you under the terms of version 3 of the
 * GNU Affero General Public License. This program is distributed WITHOUT
 * ANY EXPRESS OR IMPLIED WARRANTY, INCLUDING THOSE OF NON-INFRINGEMENT,
 * MERCHANTABILITY OR FITNESS FOR A PARTICULAR PURPOSE. Please refer to the
 * AGPL (http://www.gnu.org/licenses/agpl-3.0.txt) for more details.
 *
 */

#ifndef SESSION_SESSION_CLIENT_EVENT_HPP
#define SESSION_SESSION_CLIENT_EVENT_HPP

#include <string>

#include <core/json/Json.hpp>

namespace rstudio {
namespace core {
   class FilePath;
}
}

namespace rstudio {
namespace session {
   
namespace client_events {
   
extern const int kConsolePrompt;
extern const int kConsoleWriteOutput;
extern const int kConsoleWriteError ;
extern const int kShowErrorMessage;
extern const int kShowHelp;
extern const int kBrowseUrl;
extern const int kShowEditor;
extern const int kChooseFile;
extern const int kQuit;
extern const int kSuicide;
extern const int kAbendWarning;
extern const int kBusy;
extern const int kFileChanged;
extern const int kWorkingDirChanged;
extern const int kPlotsStateChanged;
extern const int kViewData;
extern const int kPackageStatusChanged;
extern const int kPackageStateChanged;
extern const int kLocator;
extern const int kConsoleResetHistory;
extern const int kSessionSerialization;
extern const int kHistoryEntriesAdded;
extern const int kQuotaStatus;
extern const int kFileEdit;
extern const int kShowContent;
extern const int kShowData;
extern const int kAsyncCompletion;
extern const int kSaveActionChanged;
extern const int kConsoleWritePrompt;
extern const int kConsoleWriteInput;
extern const int kShowWarningBar;
extern const int kOpenProjectError;
extern const int kVcsRefresh;
extern const int kAskPass;
extern const int kConsoleProcessOutput;
extern const int kConsoleProcessExit;
extern const int kListChanged;
extern const int kConsoleProcessCreated;
extern const int kUiPrefsChanged;
extern const int kHandleUnsavedChanges;
extern const int kConsoleProcessPrompt;
extern const int kConsoleProcessCreated;
extern const int kHTMLPreviewStartedEvent;
extern const int kHTMLPreviewOutputEvent;
extern const int kHTMLPreviewCompletedEvent;
extern const int kCompilePdfStartedEvent;
extern const int kCompilePdfOutputEvent;
extern const int kCompilePdfErrorsEvent;
extern const int kCompilePdfCompletedEvent;
extern const int kSynctexEditFile;
extern const int kFindResult;
extern const int kFindOperationEnded;
extern const int kRPubsUploadStatus;
extern const int kBuildStarted;
extern const int kBuildOutput;
extern const int kBuildCompleted;
extern const int kBuildErrors;
extern const int kDirectoryNavigate;
extern const int kDeferredInitCompleted;
extern const int kPlotsZoomSizeChanged;
extern const int kSourceCppStarted;
extern const int kSourceCppCompleted;
extern const int kLoadedPackageUpdates;
extern const int kActivatePane;
extern const int kShowPresentationPane;
extern const int kEnvironmentRefresh;
extern const int kContextDepthChanged;
extern const int kEnvironmentAssigned;
extern const int kEnvironmentRemoved;
extern const int kBrowserLineChanged;
extern const int kPackageLoaded;
extern const int kPackageUnloaded;
extern const int kPresentationPaneRequestCompleted;
extern const int kUnhandledError;
extern const int kErrorHandlerChanged;
extern const int kViewerNavigate;
extern const int kSourceExtendedTypeDetected;
extern const int kShinyViewer;
extern const int kDebugSourceCompleted;
extern const int kRmdRenderStarted;
extern const int kRmdRenderOutput;
extern const int kRmdRenderCompleted;
extern const int kRmdTemplateDiscovered;
extern const int kRmdTemplateDiscoveryCompleted;
extern const int kRmdShinyDocStarted;
extern const int kRmdRSConnectDeploymentOutput;
extern const int kRmdRSConnectDeploymentCompleted;
extern const int kUserPrompt;
extern const int kInstallRtools;
extern const int kInstallShiny;
extern const int kSuspendAndRestart;
extern const int kDataViewChanged;
extern const int kViewFunction;
extern const int kMarkersChanged;
<<<<<<< HEAD
extern const int kUpdateGutterMarkers;
=======
extern const int kEnableRStudioConnect;
>>>>>>> 9f288d3f
}
   
class ClientEvent
{   
public:
   explicit ClientEvent(int type)
   {
      init(type, core::json::Value());
   }
   
   ClientEvent(int type, const core::json::Value& data)
   {
      init(type, data);
   }
   
   ClientEvent(int type, const char* data)
   {
      init(type, core::json::Value(std::string(data)));
   }
   
   ClientEvent(int type, const std::string& data)
   {
      init(type, core::json::Value(data));
   }
   
   ClientEvent(int type, bool data)
   {
      core::json::Object boolObject ;
      boolObject["value"] = data;
      init(type, boolObject);
   }
      
   // COPYING: via compiler (copyable members)

public:
   int type() const { return type_; }
   std::string typeName() const;
   const core::json::Value& data() const { return data_; }
   const std::string& id() const { return id_; }
   
   void asJsonObject(int id, core::json::Object* pObject) const;
     
private:
   void init(int type, const core::json::Value& data);
  
private:
   int type_ ;
   core::json::Value data_ ;
   std::string id_;
};

ClientEvent showEditorEvent(const std::string& content,
                            bool isRCode,
                            bool lineWrapping);

ClientEvent browseUrlEvent(const std::string& url,
                           const std::string& window = "_blank");
   
ClientEvent showErrorMessageEvent(const std::string& title,
                                  const std::string& message);
   
} // namespace session
} // namespace rstudio

#endif // SESSION_SESSION_CLIENT_EVENT_HPP
<|MERGE_RESOLUTION|>--- conflicted
+++ resolved
@@ -125,11 +125,8 @@
 extern const int kDataViewChanged;
 extern const int kViewFunction;
 extern const int kMarkersChanged;
-<<<<<<< HEAD
+extern const int kEnableRStudioConnect;
 extern const int kUpdateGutterMarkers;
-=======
-extern const int kEnableRStudioConnect;
->>>>>>> 9f288d3f
 }
    
 class ClientEvent
