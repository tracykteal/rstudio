/*
 * Json.cpp
 *
 * Copyright (C) 2009-19 by RStudio, Inc.
 *
 * Unless you have received this program directly from RStudio pursuant
 * to the terms of a commercial license agreement with RStudio, then
 * this program is licensed to you under the terms of version 3 of the
 * GNU Affero General Public License. This program is distributed WITHOUT
 * ANY EXPRESS OR IMPLIED WARRANTY, INCLUDING THOSE OF NON-INFRINGEMENT,
 * MERCHANTABILITY OR FITNESS FOR A PARTICULAR PURPOSE. Please refer to the
 * AGPL (http://www.gnu.org/licenses/agpl-3.0.txt) for more details.
 *
 */

#include <core/json/Json.hpp>

#include <core/json/rapidjson/stringbuffer.h>
#include <core/json/rapidjson/prettywriter.h>
#include <core/json/rapidjson/writer.h>

#include <boost/algorithm/string.hpp>
#include <boost/regex.hpp>
#include <core/json/rapidjson/error/en.h>
#include <core/json/rapidjson/schema.h>

namespace rstudio {
namespace core {
namespace json {

Object Value::get_obj() const
{
   return Object(get_impl());
}

Array Value::get_array() const
{
   return Array(get_impl());
}

rapidjson::CrtAllocator Value::s_allocator;

template <>
Object Value::get_value<Object>() const
{
   Object self = get_obj();
   Object copy(self);
   return copy;
}

template <>
Array Value::get_value<Array>() const
{
   Array self = get_array();
   Array copy(self);
   return copy;
}

template <>
int Value::get_value<int>() const
{
   return get_impl().GetInt();
}

template <>
double Value::get_value<double>() const
{
   return get_impl().GetDouble();
}

template <>
unsigned int Value::get_value<unsigned int>() const
{
   return get_impl().GetUint();
}

template <>
int64_t Value::get_value<int64_t>() const
{
   return get_impl().GetInt64();
}

template <>
uint64_t Value::get_value<uint64_t>() const
{
   return get_impl().GetUint64();
}

template <>
bool Value::get_value<bool>() const
{
   return get_impl().GetBool();
}

template <>
const char* Value::get_value<const char*>() const
{
   return get_impl().GetString();
}

template <>
std::string Value::get_value<std::string>() const
{
   return std::string(get_impl().GetString(), get_impl().GetStringLength());
}

Error Value::parse(const std::string& input, const ErrorLocation& location)
{
   rapidjson::ParseResult result = get_impl().Parse(input.c_str());
   if (result.IsError())
   {
      Error error(result.Code(), location);
      error.addProperty("offset", result.Offset());
      return error;
   }
   return Success();
}

Object toJsonObject(const std::vector<std::pair<std::string,std::string> >& options)
{
   Object optionsJson;
   typedef std::pair<std::string,std::string> Pair;
   for (const Pair& option : options)
   {
      optionsJson[option.first] = option.second;
   }
   return optionsJson;
}

json::Array toJsonArray(const std::vector<std::pair<std::string,std::string> >& options)
{
   json::Array optionsArray;
   typedef std::pair<std::string,std::string> Pair;

   for (const Pair& option : options)
   {
      // escape the equals in the keys and values
      // this is necessary because we will jam the key value pairs together
      // into an array to ensure that options stay ordered, and we want to make sure
      // to properly deliniate between the real equals delimiter and an equals value
      // in the key value pairs
      std::string escapedKey = boost::replace_all_copy(option.first, "=", "\\=");
      std::string escapedValue = boost::replace_all_copy(option.second, "=", "\\=");

      std::string argVal = escapedKey;
      if (!escapedValue.empty())
         argVal += "=" + escapedValue;

      optionsArray.push_back(argVal);
   }

   return optionsArray;
}

std::vector<std::pair<std::string,std::string> > optionsFromJson(const json::Object& optionsJson)
{
   std::vector<std::pair<std::string,std::string> > options;
   for (const Member& member : optionsJson)
   {
      if (member.value().type() == StringType)
         options.push_back(std::make_pair(member.name(), member.value().get_str()));
   }
   return options;
}

std::vector<std::pair<std::string,std::string> > optionsFromJson(const json::Array& optionsJson)
{
   std::vector<std::pair<std::string,std::string> > options;
   for (const json::Value& value : optionsJson)
   {
      if (value.type() != json::StringType)
         continue;

      const std::string& optionStr = value.get_str();

      // find the first equals that is not preceded by an escape character
      // this is the actual position in the string we will split on to get
      // the key and value separated
      boost::smatch results;
      boost::regex rx("[^\\\\]=");
      if (boost::regex_search(optionStr, results, rx))
      {
         std::string key = optionStr.substr(0, results.position() + 1);
         std::string value = optionStr.substr(results.position() + 2);
         boost::replace_all(key, "\\=", "=");
         boost::replace_all(value, "\\=", "=");
         options.push_back(std::make_pair(key, value));
      }
      else
      {
         // no value, just a key
         std::string unescapedKey = boost::replace_all_copy(optionStr, "\\=", "=");
         options.push_back(std::make_pair(unescapedKey, std::string()));
      }
   }
   return options;
}

bool fillSetString(const Array& array, std::set<std::string>* pSet)
{
   for (Array::iterator it = array.begin();
        it != array.end();
        ++it)
   {
      if (!isType<std::string>(*it))
         return false;
      pSet->insert((*it).get_str());
   }

   return true;
}

bool fillVectorString(const Array& array, std::vector<std::string>* pVector)
{
   for (Array::iterator it = array.begin();
        it != array.end();
        ++it)
   {
      if (!isType<std::string>(*it))
         return false;
      pVector->push_back((*it).get_str());
   }

   return true;
}

bool fillVectorInt(const Array& array, std::vector<int>* pVector)
{
   for (Array::iterator it = array.begin();
        it != array.end();
        ++it)
   {
      if (!isType<int>(*it))
         return false;
      pVector->push_back((*it).get_int());
   }

   return true;
}

bool fillMap(const Object& object, std::map< std::string, std::vector<std::string> >* pMap)
{
   for (Object::iterator it = object.begin();
        it != object.end();
        ++it)
   {
      std::vector<std::string> strings;
      const Array& array = (*it).value().get_array();
      if (!fillVectorString(array, &strings))
         return false;

      (*pMap)[(*it).name()] = strings;
   }
   return true;
}

bool parse(const std::string& input, Value* pValue)
{
   return pValue->parse(input);
}

Error parse(const std::string& input, const ErrorLocation& location, Value* pValue)
{
   return pValue->parse(input, location);
}

json::Object getSchemaDefaults(const Object& schema)
{
   json::Object result;
   Object::iterator objType = schema.find("type");
   if (objType == schema.end() ||
       (*objType).value().type() != json::StringType ||
       (*objType).value().get_str() != "object")
   {
      // Nothing to do for non-object types
      return result;
   }

   Object::iterator objProperties = schema.find("properties");
   if (objProperties == schema.end() ||
       (*objProperties).value().type() != json::ObjectType)
   {
      // Nothing to do for types with no properties
      return result;
   }

   // Iterate over all the properties specified in the schema
   const json::Object& properties = (*objProperties).value().get_obj();
   for (auto prop: properties)
   {
      // JSON schema specifies that properties are defined with objects
      if (prop.value().type() != json::ObjectType)
         continue;

      const json::Object& definition = prop.value().get_obj();
      Object::iterator def = definition.find("default");
      if (def == definition.end())
      {
         // We didn't find a default value for this property, so recurse and see if it is an
         // object with its own defaults.
         json::Object child = getSchemaDefaults(definition);
         if (!child.empty())
         {
            // We found defaults inside the object; use them
            result[prop.name()] = child;
         }
      }
      else
      {
         // Use the default
<<<<<<< HEAD
         result[prop.name()] = (*def).value();
=======
         result[prop.name()] = (*def).value().clone();
>>>>>>> 19658b7e
      }
   }
   return result;
}

Object merge(const Object& base, const Object& overlay)
{
   Object merged;

   // Begin by enumerating all the properties in the base object and replacing them with any
   // properties also present in the overlay object.
   for (auto prop: base)
   {
      auto it = overlay.find(prop.name());
      if (it == overlay.end())
      {
         // The property does not exist in the overlay object, so use the base copy.
<<<<<<< HEAD
         merged[prop.name()] = prop.value();
=======
         merged[prop.name()] = prop.value().clone();
>>>>>>> 19658b7e
      }
      else
      {
         // The property exists in the overlay object.
         if (prop.value().type() == json::ObjectType &&
             (*it).value().type() == json::ObjectType)
         {
            // If the properties exist in both objects and both are object types, then we
            // recursively merge the objects (instead of just taking the overlay).
            merged[prop.name()] = merge(prop.value().get_obj(), (*it).value().get_obj());
         }
         else
         {
            // Not objects, so just take the overlay value
<<<<<<< HEAD
            merged[prop.name()] = (*it).value();
=======
            merged[prop.name()] = (*it).value().clone();
>>>>>>> 19658b7e
         }
      }
   }

   // Next, we need to fill in any properties in the overlay object that are not present in the
   // base.
   for (auto prop: overlay)
   {
      auto it = base.find(prop.name());
      if (it == base.end())
      {
<<<<<<< HEAD
         merged[prop.name()] = prop.value();
=======
         merged[prop.name()] = prop.value().clone();
>>>>>>> 19658b7e
      }
   }
   return merged; 
}

Error getSchemaDefaults(const std::string& schema, Value* pValue)
{
   json::Value value;
   Error error = parse(schema, ERROR_LOCATION, &value);
   if (error)
   {
      return error;
   }

   if (value.type() != json::ObjectType)
   {
      return Error(rapidjson::kParseErrorValueInvalid, ERROR_LOCATION);
   }

   *pValue = getSchemaDefaults(value.get_obj());
   return Success();
}

Error parseAndValidate(const std::string& input, const std::string& schema,
      const ErrorLocation& location, Value* pValue)
{
   Error error;

   // Parse the schema first.
   rapidjson::Document sd;
   rapidjson::ParseResult result = sd.Parse(schema);
   if (result.IsError())
   {
      error = Error(result.Code(), location);
      error.addProperty("offset", result.Offset());
      return error;
   }

   // Next, parse the input.
   error = pValue->parse(input, location);
   if (error)
      return error;

   // Validate the input according to the schema.
   rapidjson::SchemaDocument schemaDoc(sd) ;
   rapidjson::SchemaValidator validator(schemaDoc);
   if (!pValue->get_impl().Accept(validator))
   {
      rapidjson::StringBuffer sb;
      error = Error(rapidjson::kParseErrorUnspecificSyntaxError, location);
      validator.GetInvalidSchemaPointer().StringifyUriFragment(sb);
      error.addProperty("schema", sb.GetString());
      error.addProperty("keyword", validator.GetInvalidSchemaKeyword());
      validator.GetInvalidDocumentPointer().StringifyUriFragment(sb);
      error.addProperty("document", sb.GetString());
      return error;
   }

   return Success();
}

void write(const Value& value, std::ostream& os)
{
   os << write(value);
}

void writeFormatted(const Value& value, std::ostream& os)
{
   os << writeFormatted(value);
}

std::string write(const Value& value)
{
   rapidjson::StringBuffer buffer;
   rapidjson::Writer<rapidjson::StringBuffer> writer(buffer);

   value.get_impl().Accept(writer);
   return std::string(buffer.GetString(), buffer.GetLength());
}

std::string writeFormatted(const Value& value)
{
   rapidjson::StringBuffer buffer;
   rapidjson::PrettyWriter<rapidjson::StringBuffer> writer(buffer);

   value.get_impl().Accept(writer);
   return std::string(buffer.GetString(), buffer.GetLength());
}

class JsonParseErrorCategory : public boost::system::error_category
{
public:
   virtual const char * name() const BOOST_NOEXCEPT;
   virtual std::string message(int ev) const;
};

const boost::system::error_category& jsonParseCategory()
{
   static JsonParseErrorCategory jsonParseErrorCategoryConst;
   return jsonParseErrorCategoryConst;
}

const char * JsonParseErrorCategory::name() const BOOST_NOEXCEPT
{
   return "json-parse";
}

std::string JsonParseErrorCategory::message(int ev) const
{
   return rapidjson::GetParseError_En(static_cast<rapidjson::ParseErrorCode>(ev));
}

} // namespace json
} // namespace core
} // namespace rstudio


<|MERGE_RESOLUTION|>--- conflicted
+++ resolved
@@ -308,11 +308,7 @@
       else
       {
          // Use the default
-<<<<<<< HEAD
-         result[prop.name()] = (*def).value();
-=======
          result[prop.name()] = (*def).value().clone();
->>>>>>> 19658b7e
       }
    }
    return result;
@@ -330,11 +326,7 @@
       if (it == overlay.end())
       {
          // The property does not exist in the overlay object, so use the base copy.
-<<<<<<< HEAD
-         merged[prop.name()] = prop.value();
-=======
          merged[prop.name()] = prop.value().clone();
->>>>>>> 19658b7e
       }
       else
       {
@@ -349,11 +341,7 @@
          else
          {
             // Not objects, so just take the overlay value
-<<<<<<< HEAD
-            merged[prop.name()] = (*it).value();
-=======
             merged[prop.name()] = (*it).value().clone();
->>>>>>> 19658b7e
          }
       }
    }
@@ -365,11 +353,7 @@
       auto it = base.find(prop.name());
       if (it == base.end())
       {
-<<<<<<< HEAD
-         merged[prop.name()] = prop.value();
-=======
          merged[prop.name()] = prop.value().clone();
->>>>>>> 19658b7e
       }
    }
    return merged; 
