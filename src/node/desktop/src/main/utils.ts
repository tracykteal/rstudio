--- conflicted
+++ resolved
@@ -119,19 +119,11 @@
 export function rsessionExeName(): string {
   switch (process.platform) {
     case 'darwin':
-<<<<<<< HEAD
-      return process.arch === 'arm64' ? 'rsession-arm64' : 'rsession';
-    case 'win32':
-      return 'rsession.exe';
-    default:
-      return 'rsession';
-=======
       // the packaged app renames the arm64 rsession binary to rsession-arm64
       // a dev build or unpackaged build would still have the binary named rsession
       return process.arch === 'arm64' && app.isPackaged ? 'rsession-arm64' : 'rsession';
     case 'win32': return 'rsession.exe';
     default: return 'rsession';
->>>>>>> cedab12d
   }
 }
 
