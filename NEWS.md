--- conflicted
+++ resolved
@@ -114,10 +114,7 @@
 * Fixed issue where `rstudioapi::askForPassword()` did not mask user input in some cases.
 * Fixed issue where Job Launcher admin users would have `gid=0` in Slurm Launcher Sessions (Pro #1935)
 * Fixed issue causing script errors when reloading Shiny applications from the editor toolbar (#7762)
-<<<<<<< HEAD
 * Fixed issue where saving a file or project located in a backed up directory (such as with Dropbox or Google Drive) would frequently fail and display an error prompt (#7131)
-=======
 * Fixed issue causing C++ diagnostics to fail when Xcode developer tools were active (#7824)
 * Added option for clickable links in Terminal pane (#6621)
-* Fixed issue where R scripts containing non-ASCII characters in their path could not be sourced as a local job on Windows (#6701)
->>>>>>> f3f5c214
+* Fixed issue where R scripts containing non-ASCII characters in their path could not be sourced as a local job on Windows (#6701)