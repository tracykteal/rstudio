--- conflicted
+++ resolved
@@ -74,12 +74,9 @@
 * Autocomplete support for Plumber `#*` comment keywords (#2220)
 * Automatically continue Plumber `#*` on successive lines (#2219)
 * Comment / uncomment is now enabled for YAML documents (#3317)
-<<<<<<< HEAD
 * Reflow comment has been rebound to 'Ctrl + Shift + /' on macOS. (#2443)
 * Allow fuzzy matches in help topic search (#3316)
-=======
 * The diagnostics system better handles missing expressions. (#5660)
->>>>>>> 5402a8e9
 
 ### Bugfixes
 
