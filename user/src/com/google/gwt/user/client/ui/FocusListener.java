--- conflicted
+++ resolved
@@ -20,11 +20,7 @@
 /**
  * Event listener for focus events.
  * 
-<<<<<<< HEAD
- * @deprecated use {@link com.google.gwt.event.dom.client.FocusHandler} and/or
-=======
  * @deprecated Use {@link com.google.gwt.event.dom.client.FocusHandler} and/or
->>>>>>> 19bec457
  *             {@link com.google.gwt.event.dom.client.BlurHandler} instead
  */
 @Deprecated
@@ -34,11 +30,7 @@
    * Fired when a widget receives keyboard focus.
    * 
    * @param sender the widget receiving focus.
-<<<<<<< HEAD
-   * @deprecated use
-=======
    * @deprecated Use
->>>>>>> 19bec457
    *             {@link com.google.gwt.event.dom.client.FocusHandler#onFocus(com.google.gwt.event.dom.client.FocusEvent)}
    *             instead
    */
@@ -49,11 +41,7 @@
    * Fired when a widget loses keyboard focus.
    * 
    * @param sender the widget losing focus.
-<<<<<<< HEAD
-   * @deprecated use
-=======
    * @deprecated Use
->>>>>>> 19bec457
    *             {@link com.google.gwt.event.dom.client.BlurHandler#onBlur(com.google.gwt.event.dom.client.BlurEvent)}
    *             instead
    */
