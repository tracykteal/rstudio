/*
 * Copyright 2008 Google Inc.
 * 
 * Licensed under the Apache License, Version 2.0 (the "License"); you may not
 * use this file except in compliance with the License. You may obtain a copy of
 * the License at
 * 
 * http://www.apache.org/licenses/LICENSE-2.0
 * 
 * Unless required by applicable law or agreed to in writing, software
 * distributed under the License is distributed on an "AS IS" BASIS, WITHOUT
 * WARRANTIES OR CONDITIONS OF ANY KIND, either express or implied. See the
 * License for the specific language governing permissions and limitations under
 * the License.
 */
package com.google.gwt.dev;

import com.google.gwt.core.ext.TreeLogger;
import com.google.gwt.core.ext.UnableToCompleteException;
import com.google.gwt.dev.shell.log.SwingLoggerPanel;
import com.google.gwt.dev.util.log.AbstractTreeLogger;
import com.google.gwt.dev.util.log.PrintWriterTreeLogger;

/**
 * Used to run compiler tasks with the appropriate logger.
 */
public class CompileTaskRunner {

  /**
   * A task to run with a logger based on options.
   */
  public interface CompileTask {
    boolean run(TreeLogger logger) throws UnableToCompleteException;
  }

  /**
   * Runs the main action with an appropriate logger. If a gui-based TreeLogger
   * is used, this method will not return until its window is closed by the
   * user.
   */
  public static boolean runWithAppropriateLogger(CompileTaskOptions options,
      final CompileTask task) {
    // Set any platform specific system properties.
    BootStrapPlatform.applyPlatformHacks();

    // TODO(jat): add support for GUI logger back
    if (false && options.isUseGuiLogger()) {
      // Initialize a tree logger window.
<<<<<<< HEAD
      DetachedTreeLoggerWindow loggerWindow = DetachedTreeLoggerWindow.getInstance(
          "Build Output for " + options.getModuleNames(), 800, 600, true,
          options.getLogLevel());
=======
      SwingLoggerPanel loggerWindow = new SwingLoggerPanel(
          options.getLogLevel(), null);
>>>>>>> 5868bc7e

      // Eager AWT initialization for OS X to ensure safe coexistence with SWT.
      BootStrapPlatform.initGui();

      final AbstractTreeLogger logger = loggerWindow.getLogger();
      logger.setMaxDetail(options.getLogLevel());
      final boolean[] success = new boolean[1];

      // Compiler will be spawned onto a second thread, UI thread for tree
      // logger will remain on the main.
      Thread compilerThread = new Thread(new Runnable() {
        public void run() {
          success[0] = doRun(logger, task);
        }
      });

      compilerThread.setName("GWTCompiler Thread");
      compilerThread.start();
      // TODO(jat): create an app frame for loggerWindow
      
      // Even if the tree logger window is closed, we wait for the compiler
      // to finish.
      waitForThreadToTerminate(compilerThread);

      return success[0];
    } else {
      // Compile tasks without -treeLogger should run headless.
      if (System.getProperty("java.awt.headless") == null) {
        System.setProperty("java.awt.headless", "true");
      }
      PrintWriterTreeLogger logger = new PrintWriterTreeLogger();
      logger.setMaxDetail(options.getLogLevel());
      return doRun(logger, task);
    }
  }

  private static boolean doRun(TreeLogger logger, CompileTask task) {
    try {
      return task.run(logger);
    } catch (UnableToCompleteException e) {
      // Assume logged.
    } catch (Throwable e) {
      logger.log(TreeLogger.ERROR, "Unexpected", e);
    }
    return false;
  }

  /**
   * Waits for a thread to terminate before it returns. This method is a
   * non-cancellable task, in that it will defer thread interruption until it is
   * done.
   * 
   * @param godot the thread that is being waited on.
   */
  private static void waitForThreadToTerminate(final Thread godot) {
    // Goetz pattern for non-cancellable tasks.
    // http://www-128.ibm.com/developerworks/java/library/j-jtp05236.html
    boolean isInterrupted = false;
    try {
      while (true) {
        try {
          godot.join();
          return;
        } catch (InterruptedException e) {
          isInterrupted = true;
        }
      }
    } finally {
      if (isInterrupted) {
        Thread.currentThread().interrupt();
      }
    }
  }
}<|MERGE_RESOLUTION|>--- conflicted
+++ resolved
@@ -46,14 +46,8 @@
     // TODO(jat): add support for GUI logger back
     if (false && options.isUseGuiLogger()) {
       // Initialize a tree logger window.
-<<<<<<< HEAD
-      DetachedTreeLoggerWindow loggerWindow = DetachedTreeLoggerWindow.getInstance(
-          "Build Output for " + options.getModuleNames(), 800, 600, true,
-          options.getLogLevel());
-=======
       SwingLoggerPanel loggerWindow = new SwingLoggerPanel(
           options.getLogLevel(), null);
->>>>>>> 5868bc7e
 
       // Eager AWT initialization for OS X to ensure safe coexistence with SWT.
       BootStrapPlatform.initGui();
